# Changelog

All notable changes to this project will be documented in this file.

The format is based on [Keep a Changelog](http://keepachangelog.com/en/1.0.0/) and this project adheres to [Semantic Versioning](http://semver.org/spec/v2.0.0.html).

## [Unreleased]

### Added

- [Datasets] A Dataset `xml_tree` may be set with an ElementTree. [#235]

- [Resources] Updated SSOT to latest content as of 2017-11-14. [#237]
- [Resources] Remove SSOT organisation test files that are not valid XML. [IATI/IATI-Schemas#376, #242]

- [Utility] Non-resource files may be loaded using utility functions. [#235]

- [Validation] `full_validation()` now checks whether a Dataset is IATI XML. [#239]
- [Validation] Test that SSOT organisation test files are valid IATI XML. [#242]

### Changed

- [Codelists] `complete` attribute included in equality comparison and hash calculations. [#247]
- [Codelists] Codes must have a value to instantiate. [#247]

- [Resources] Move `load_as_x` functions to `iati.utilities`. [#235]
- [Resources] Rename version-specific resource folders to reduce ambiguity. [#217]

- [Rulesets] `validate_ruleset()` changed from public to private function. [#246]
<<<<<<< HEAD
- [Rulesets] `Rule.case` changed from public to private attribute. [#252]
=======
- [Rulesets] `case` attribute on a Rule changed from public to private. [#252]
- [Rulesets] `context` attribute on a Rule changed to read-only property. [#253]
>>>>>>> 57f2c817

- [Validation] `_check_is_iati_xml()` will raise a `TypeError` when given a non-dataset. This replaces an undocumented `AttributeError`. [#239]

### Deprecated

### Removed

- [Documentation] Stop tracking auto-generated docs templates. [#236]

- [Rulesets] `ruleset` attribute removed from Rulesets. [#246]

### Fixed

- [Codelists] Fixed impossible XPath in Codelist Mapping File. [IATI/IATI-Codelists#119, #229]
- [Codelists] Sort Codes in a Codelist before hashing so that Codelists with the same Codes always have the same hash. [#247]

- [Defaults] Test and document `ValueError`s that can be raised by functions in `iati.default`. [#241]

- [Rulesets] `name` attribute on a Rule changed to read-only property. [#251]

- [Validation] Prevent `XPathEvalError`s occurring when given a Codelist Mapping XPath that identifies something other than an attribute. [#229]
- [Validation] Datasets with an `xml:lang` attribute no longer raise a `KeyError` upon performing Codelist validation against a Schema populated with the Language Codelist. [#226]

### Security


## [0.2.0] - 2017-11-07

### Added

- [Codelists] Implement the `complete` attribute. [#45]
- [Codelists] Codes may have equality compared with strings - the `value` of a Code is compared. [#45]
- [Codelists] Add v2.02 Codelist mapping file. [#45]

- [Documentation] Clarify version support in README. [#216]

- [Exceptions] Add an `error_log` attribute to ValidationErrors. [#45]

- [Resources] Add method to load data files relating to pyIATI (rather than the IATI Standard, or tests). [#45]
- [Resources] Allow test files to be located within sub-folders by including slashes (`/`) in the name. [#45]
- [Resources] Detect encoding of files that are not UTF-8. [#45]

- [Validation] Change from `validate.py` to `validator.py` to improve readability of code using this module. [#86]
- [Validation] Add a YAML file containing error information. [#117]
- [Validation] Check whether a string is valid XML - truthy. [#45]
- [Validation] Check whether a string is valid XML - detailed error information. [#45]
- [Validation] Provide custom error messages when lxml returns errors for a string that is not XML. [#90]
- [Validation] Check whether a Dataset is valid against an IATI Schema - truthy. [#45]
- [Validation] Check whether a Dataset is valid against an IATI Schema - detailed error information. [#45]
- [Validation] Provide custom error messages when lxml returns errors for Datasets that do not contain valid IATI XML. [#92]
- [Validation] Check whether attributes in a Dataset have values from Codelists where required - truthy. [#45]
- [Validation] Check whether attributes in a Dataset have values from Codelists where required - detailed error information. [#45]
- [Validation] Check whether a Dataset conforms with Rules in a Ruleset - truthy. [#58]
- [Validation] Check whether a Dataset conforms with Rules in a Ruleset - basic information about which Rules fail. [#58]
- [Validation] Add a `ValidationErrorLog` containing `ValidationError`s to track validation errors. [#87]
- [Validation] Rudimentary differentiation of errors and warnings. [#45]

- [Tests] Add a range of test XML files. [#45]
- [Tests] Add some missing tests. [#45]
- [Tests] Add a somewhat normal-looking string to use for fuzzing. [#113]

### Changed

- [Codelists] The default name for a Code is now an empty string. [#45]
- [Codelists] The name of a Code is no longer included when computing the hash. [#45]

- [Datasets] pyIATI validation functionality used to determine whether a string is XML. This changes the types of Error that may be raised when updating the XML that a Dataset represents. [#95]

- [Tests] Re-organise test data to use folders to separate logical groups. [#58]
- [Tests] Functions for locating and loading test data moved from `iati.resources` and `iati.tests.utilities` to `iati.tests.resources`. [#215]
- [Tests] Re-organise test data to use folders to separate logical groups. [#58]

### Fixed

- [Codelists] The names of Codes are detected in CLv2 XML Codelists (when there are no `<narrative>` elements).

- [Documentation] Corrected some out-of-date documentation. [#45]

- [Rulesets] Update `date_order` XPaths in Standard Ruleset. [IATI/IATI-Rulesets#31]


## [0.1.1] - 2017-10-25

### Fixed

- [Deployment] Include resource data in package distribution [#195].

- [Docs] The README is up-to-date, and so better matches the code. [#198].

### Removed

- [Deployment] Remove attempt at excluding test files from deployed package [#202].


## [0.1.0] - 2017-10-19

### Added

- [Codelists] Blank Codelists may be created and given a name.
- [Codelists] Codelists may be created from a string conforming to the Codelist Schema.
- [Codelists] Codelists contain a set of Codes.
- [Codelists] Codelists may be output as a XSD simpleType restriction containing enumeration elements.
- [Codelists] Codelist equality is based on whether the names and contained Codes are the same.
- [Codelists] Codes may be created from an optional value and name.
- [Codelists] Codes may be output as a XSD enumeration to be contained within a simpleType restriction.
- [Codelists] Code equality is determined based on whether name and value are the same.

- [Constants] A number of constants are defined, though should be deemed private to the library.

- [Datasets] Datasets can represent each Activity and Organisation files (though not at the same time!).
- [Datasets] A Dataset may be created either from a string or a lxml ElementTree.
- [Datasets] The contents of a Dataset can be accessed as each a string and an ElementTree. These values remain in sync with each other.
- [Datasets] The version of the IATI Standard at which a Dataset is defined can be obtained through the `version` property.
- [Datasets] Subsections of a Dataset (indexed by line number) may be obtained in string format.

- [Defaults] The `defaults` module provides access to the contents of the SSOT.
- [Defaults] To obtain SSOT contents, the desired version of the Standard must be specified. Should a version not be specified, the latest version will be assumed.
- [Defaults] Specific Codelists from the SSOT may be accessed by name.
- [Defaults] All Codelists from the SSOT may be accessed at once. No differentiation is made between Embedded and Non-Embedded Codelists.
- [Defaults] The Standard Ruleset may be accessed.
- [Defaults] The Ruleset Schema may be accessed. *NOTE:* This is a JSON (dict) object, not an `iati.Schema`.
- [Defaults] The Activity Schema may be accessed.
- [Defaults] The Organisation Schema may be accessed.
- [Defaults] By default, the Activity and Organisation Schemas will be populated with all the Codelists and Rulesets at the desired version of the Standard.
- [Defaults] Unpopulated Activity and Organisation Schemas may be accessed by overriding a default argument.

- [Exceptions] There is very rudimentary exception handling.
- [Exceptions] Some exceptions are logged.
- [Exceptions] Some raised exceptions have descriptions to make it possible to consistently determine the cause.

- [Resources] Resources are static files that come with the library, split into 'The Standard' and 'Test Data'.
- [Resources] Resources are stored and accessed based on a particular Decimal Version.
- [Resources] Schemas, Codelists and Rulesets are available for V1.04-2.02.
- [Resources] Schemas are available for V1.03 and prior.
- [Resources] Non-embedded Codelists are deemed to have a single form valid for V1.04-2.02.
- [Resources] Schema test data from the SSOT is present for V1.01-2.02.
- [Resources] Custom test data has been created for V2.02.
- [Resources] Resources may be loaded from disk as bytes, a Dataset, a string or an ElementTree.

- [Rulesets] Blank Rulesets may be created by providing no arguments.
- [Rulesets] Rulesets may be created from a string conforming to the Ruleset Schema.
- [Rulesets] Rulesets contain a set of Rules.
- [Rulesets] A Dataset may have truthy conformance checked against a Ruleset.
- [Rulesets] Rules may be created from a `context` and a `case`.
- [Rulesets] Each of the Rules in the Ruleset Schema have been implemented for instantiation and truthy conformance. These are: atleast_one, date_order, dependent, no_more_than_one, regex_matches, regex_no_matches, startswith, sum, unique
- [Rulesets] A Rule base class exists to allow the creation of custom types of Rule.
- [Rulesets] The string representation of a Rule details what must occur for a Dataset to be conformant.
- [Rulesets] A Dataset may have truthy conformance checked against a Rule. NOTE: A Rule may skip or raise an error.

- [Schemas] Schemas may be created by providing a path to a file containing a valid XSD.
- [Schemas] Schemas contain a set of Codelists.
- [Schemas] Schemas contain a set of Rulesets.
- [Schemas] Should a XSD be defined across multiple files, the resulting Schema shall be flattened to allow programmatic access to all of its contents.
- [Schemas] Activity and Organisation Schemas have been implemented.

- [Utility] A new namespace may be added to a Schema.
- [Utility] There is a function to convert from ElementTree to XMLSchema.
- [Utility] There is a function to convert from a string to an ElementTree.
- [Utility] There is a function to work around RFC4627 by preventing duplicate keys in a JSON file.
- [Utility] There is very rudimentary logging functionality.
- [Utility] Various functionality to access Version Numbers is present.

- [Compatibility] Compatible with Python 2.7, 3.4, 3.5 and 3.6.

- [Tests] All code is comprehensively unit tested.
- [Tests] Datasets, Rulesets, and other components permitting user-defined input tested with range of valid and invalid data.
- [Tests] Variety of never-before-seen edge-cases tested for correct behavior.
- [Tests] Rudimentary custom fuzzing used to ensure expected errors are raised.

- [Tools] Documentation is generated with Sphinx, based on Google-style docstrings.
- [Tools] Documentation is presented using the Sphinx Read the Docs theme.
- [Tools] Linting performed with pylint, flake8 and pydocstyle.
- [Tools] Linters are configured to generally follow PEP8 and PEP257, with a few custom modifications such as line length.
- [Tools] Code complexity is assessed using radon.
- [Tools] Unit testing is performed with pytest.
- [Tools] Full testing is performed by Travis.
- [Tools] Python 2.7 compatibility is provided by both `future` and `six`. Where a custom workaround is used rather than one of these, `python2/3` is present in a comment.

- [XML] lxml utilised for XML functionality.
- [XML] Support XML 1.0.
- [XML] Support XMLSchema 1.0.
- [XML] Support XPath 1.0.<|MERGE_RESOLUTION|>--- conflicted
+++ resolved
@@ -27,12 +27,8 @@
 - [Resources] Rename version-specific resource folders to reduce ambiguity. [#217]
 
 - [Rulesets] `validate_ruleset()` changed from public to private function. [#246]
-<<<<<<< HEAD
-- [Rulesets] `Rule.case` changed from public to private attribute. [#252]
-=======
 - [Rulesets] `case` attribute on a Rule changed from public to private. [#252]
 - [Rulesets] `context` attribute on a Rule changed to read-only property. [#253]
->>>>>>> 57f2c817
 
 - [Validation] `_check_is_iati_xml()` will raise a `TypeError` when given a non-dataset. This replaces an undocumented `AttributeError`. [#239]
 
