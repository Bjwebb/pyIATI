--- conflicted
+++ resolved
@@ -9,6 +9,8 @@
 ### Added
 
 ### Changed
+
+- [Resources] Rename version-specific resource folders to reduce ambiguity. [#217]
 
 ### Deprecated
 
@@ -63,15 +65,8 @@
 
 - [Datasets] pyIATI validation functionality used to determine whether a string is XML. This changes the types of Error that may be raised when updating the XML that a Dataset represents. [#95]
 
-<<<<<<< HEAD
 - [Tests] Re-organise test data to use folders to separate logical groups. [#58]
 - [Tests] Functions for locating and loading test data moved from `iati.resources` and `iati.tests.utilities` to `iati.tests.resources`. [#215]
-
-### Deprecated
-=======
-- [Resources] Rename version-specific resource folders to reduce ambiguity. [#217]
->>>>>>> 4109fe0b
-
 - [Tests] Re-organise test data to use folders to separate logical groups. [#58]
 
 ### Fixed
