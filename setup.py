from setuptools import setup, find_packages

setup(
<<<<<<< HEAD
    name = 'iati.core',
=======
    name = 'pyIATI',
>>>>>>> b9c06da7
    version = '0.1.0',
    description = 'Python library representing the IATI Schemas, Codelists and Rulesets',
    author = 'IATI Technical Team and other authors',
    author_email = 'code@iatistandard.org',
    url='http://iatistandard.org/',
    packages = find_packages(exclude='iati/tests'),
    install_requires = [
        # JSON schema parsing validation
        'jsonschema==2.6.0',
        # XML handling library
        'lxml==4.1.0',
        # python2/python3 compatibility library
        'six==1.11.0'
        ],
    classifiers = [
        'Development Status :: 2 - Pre-Alpha',
        'Intended Audience :: Developers',
        'License :: OSI Approved :: MIT License',
        'Operating System :: OS Independent',
        'Programming Language :: Python',
        'Programming Language :: Python :: 2.7',
        'Programming Language :: Python :: 3.4',
        'Programming Language :: Python :: 3.5',
        'Programming Language :: Python :: 3.6',
        'Topic :: Scientific/Engineering :: Information Analysis',
        'Topic :: Software Development :: Libraries :: Python Modules',
        'Topic :: Text Processing :: Markup :: XML'
        ],
)<|MERGE_RESOLUTION|>--- conflicted
+++ resolved
@@ -1,11 +1,7 @@
 from setuptools import setup, find_packages
 
 setup(
-<<<<<<< HEAD
-    name = 'iati.core',
-=======
     name = 'pyIATI',
->>>>>>> b9c06da7
     version = '0.1.0',
     description = 'Python library representing the IATI Schemas, Codelists and Rulesets',
     author = 'IATI Technical Team and other authors',
