"""A module containing a core representation of IATI Rulesets.

Todo:
    Consider how we should handle lxml errors.

    Remove references to `case`.

"""
# no-member errors are due to using `setattr()` # pylint: disable=no-member
import decimal
import json
import re
import sre_constants
from datetime import datetime
import jsonschema
import six
import iati.default
import iati.utilities


_VALID_RULE_TYPES = ["atleast_one", "dependent", "sum", "date_order", "no_more_than_one", "regex_matches", "regex_no_matches", "startswith", "unique"]


def constructor_for_rule_type(rule_type):
    """Locate the constructor for specific Rule types.

    Args:
        rule_type (str): The name of the type of Rule to identify the class for.

    Returns:
        type: A constructor for a class that inherits from Rule.

    Raises:
        KeyError: When a non-permitted `rule_type` is provided.

    """
    possible_rule_types = {
        'atleast_one': RuleAtLeastOne,
        'date_order': RuleDateOrder,
        'dependent': RuleDependent,
        'no_more_than_one': RuleNoMoreThanOne,
        'regex_matches': RuleRegexMatches,
        'regex_no_matches': RuleRegexNoMatches,
        'startswith': RuleStartsWith,
        'sum': RuleSum,
        'unique': RuleUnique
    }

    return possible_rule_types[rule_type]


class Ruleset(object):
    """Representation of a Ruleset as defined within the IATI SSOT.

    Attributes:
        rules (set): The Rules contained within this Ruleset.

    """

    def __init__(self, ruleset_str=None):
        """Initialise a Ruleset.

        Args:
            ruleset_str (str): A string that represents a Ruleset.

        Raises:
            TypeError: When `ruleset_str` is not a string.
            ValueError: When `ruleset_str` does not validate against the Ruleset Schema or cannot be correctly decoded.

        """
        self.rules = set()

        if ruleset_str is None:
            ruleset_str = ''

        try:
            ruleset_dict = json.loads(ruleset_str, object_pairs_hook=iati.utilities.dict_raise_on_duplicates)
        except TypeError:
            raise ValueError('Provided Ruleset string is not a string.')
        except ValueError:  # python2/3 - should be json.decoder.JSONDecodeError at python 3.5+
            if ruleset_str.strip() == '':
                ruleset_dict = {}
            else:
                raise ValueError('Provided Ruleset string is not valid JSON.')

        self._validate_ruleset(ruleset_dict)
        try:
            self._set_rules(ruleset_dict)
        except AttributeError:
            raise ValueError('Provided Ruleset validates against the Ruleset Schema, but should not. See: https://github.com/IATI/IATI-Rulesets/issues/49')

    def is_valid_for(self, dataset):
        """Validate a Dataset against the Ruleset.

        Args:
            Dataset (iati.Dataset): A Dataset to be checked for validity against the Ruleset.

        Returns:
            bool:
                `True` when the Dataset is valid against the Ruleset.

                `False` when part or all of the Dataset is not valid against the Ruleset.

        Todo:
            Better design how Skips and ValueErrors are treated. The current True/False/Skip/Error thing is a bit clunky.

        """
        for rule in self.rules:
            try:
                if rule.is_valid_for(dataset) is False:
                    return False
            except ValueError:
                return False

        return True

    def _validate_ruleset(self, ruleset_dict):
        """Validate a Ruleset against the Ruleset Schema.

        Args:
            ruleset_dict (dict): A JSON-format Ruleset parsed into a dictionary.

        Raises:
            ValueError: When `ruleset_dict` does not validate against the Ruleset Schema.

        """
        try:
            jsonschema.validate(ruleset_dict, iati.default.ruleset_schema())
        except jsonschema.ValidationError:
            raise ValueError('Provided Ruleset does not validate against the Ruleset Schema')

    def _set_rules(self, ruleset_dict):
        """Set the Rules of the Ruleset.

        Extract each case of each Rule from the Ruleset and add to initialised `rules` set.

        Args:
            ruleset_dict (dict): A JSON-format Ruleset parsed into a dictionary.

        """
        for context, rule in ruleset_dict.items():
            for rule_type, cases in rule.items():
                for case in cases['cases']:
                    constructor = constructor_for_rule_type(rule_type)
                    new_rule = constructor(context, case)
                    self.rules.add(new_rule)


class Rule(object):
    """Representation of a Rule contained within a Ruleset.

    Acts as a base class for specific types of Rule that actually check the content of the data.

    Attributes:
        context (str): An XPath expression to locate the elements that the Rule is to be checked against.
        case (dict): Specific configuration for this instance of the Rule.

    Todo:
        Determine whether this should be an Abstract Base Class.

    """

    def __init__(self, context, case):
        """Initialise a Rule.

        Args:
<<<<<<< HEAD
            case (dict): Specific configuration for this instance of the Rule.
=======
            context (str): An XPath expression to locate the elements that the Rule is to be checked against.
>>>>>>> d0f3db8a

        Raises:
            TypeError: When a parameter is of an incorrect type.
            ValueError: When a rule_type is not one of the permitted Rule types.

        """
        self._case = case
        self._context = self._validated_context(context)
        self._valid_rule_configuration(case)
        self._set_case_attributes(case)
        self._normalize_xpaths()

    def __str__(self):
        """Return string to state what the Rule is checking."""
        return 'This is a Rule.'

    def __eq__(self, other):
        """Check Rule equality.

        This allows uniqueness to be correctly defined upon insertion into a set.
        """
        return (self.name == other.name) and (str(self) == str(other))

    def __hash__(self):
        """Hash the Rule.

        This allows uniqueness to be correctly defined upon insertion into a set.
        """
        return hash((self.name, str(self)))

    @property
    def context(self):
        """str: An XPath expression to locate the elements that the Rule is to be checked against."""
        return self._context

    @property
    def name(self):
        """str: The type of Rule, as specified in a JSON Ruleset."""
        return self._name

    def _validated_context(self, context):
        """Check that a valid `context` is given for a Rule.

        Args:
            context (str): The XPath expression that selects XML elements that the Rule acts against.

        Returns:
            str: A valid XPath.

        Raises:
            TypeError: When an argument is given that is not a string.
            ValueError: When `context` is an empty string.

        """
        if isinstance(context, six.string_types):
            if context != '':
                return context
            raise ValueError
        raise TypeError

    def _normalize_xpath(self, path):
        """Normalize a single XPath by combining it with `context`.

        Args:
            path (str): An XPath.

        Raises:
            AttributeError: When the `context` isn't set.
            ValueError: When `path` is an empty string.

        Todo:
            Add some logging.
            Re-evaluate this.

        """
        if path == '':
            raise ValueError
        return '/'.join([self.context, path])

    def _normalize_condition(self):
        """Normalize `condition` xpaths."""
        try:
            self.normalized_paths.append(self._normalize_xpath(self.condition))
        except AttributeError:
            pass

    def _normalize_xpaths(self):
        """Normalize xpaths by combining them with `context`.

        Note:
            May be overridden in child class that does not use `paths`.

        """
        self.normalized_paths = [self._normalize_xpath(path) for path in self.paths]
        self._normalize_condition()

    def _valid_rule_configuration(self, case):
        """Check that a configuration being passed into a Rule is valid for the given type of Rule.

        Args:
            case (dict): A dictionary of values, generally parsed as a case from a Ruleset.

        Raises:
            AttributeError: When the Rule name is unset or does not have the required attributes.
            ValueError: When the case is not valid for the type of Rule.

        Note:
            The `name` attribute on the class must be set to a valid rule_type before this function is called.

        """
        try:
            jsonschema.validate(case, self._ruleset_schema_section())
        except jsonschema.ValidationError:
            raise ValueError

    def _set_case_attributes(self, case):
        """Make the required attributes within a case their own attributes in the class.

        Args:
            case (dict): The case to take values from.

        Todo:
            Set non-required properties such as a `condition`.

        """
        required_attributes = self._case_attributes(self._ruleset_schema_section())
        for attrib in required_attributes:
            setattr(self, attrib, case[attrib])

        optional_attributes = self._case_attributes(self._ruleset_schema_section(), False)
        for attrib in optional_attributes:
            try:
                setattr(self, attrib, case[attrib])
            except KeyError:
                pass

    def _case_attributes(self, partial_schema, required=True):
        """Determine the attributes that must be present given the Schema for the Rule type.

        Args:
            partial_schema (dict): The partial JSONSchema to extract attribute names from.
            required (bool): Specifies whether the attributes to be returned should be required or optional according to the Ruleset specification.

        Returns:
            list of str: The names of required or optional attributes.

        """
        if required:
            return [key for key in partial_schema['properties'].keys() if key != 'condition']
        return [key for key in partial_schema['properties'].keys() if key == 'condition']

    def _ruleset_schema_section(self):
        """Locate the section of the Ruleset Schema relevant for the Rule.

        In doing so, makes required properties required.

        Returns:
            dict: A dictionary of the relevant part of the Ruleset Schema, based on the Rule's name.

        Raises:
            AttributeError: When the Rule name is unset or does not have the required attributes.

        """
        ruleset_schema = iati.default.ruleset_schema()
        partial_schema = ruleset_schema['patternProperties']['.+']['properties'][self.name]['properties']['cases']['items']  # pylint: disable=E1101
        # make all attributes other than 'condition' in the partial schema required
        partial_schema['required'] = self._case_attributes(partial_schema)
        # ensure that the 'paths' array is not empty
        if 'paths' in partial_schema['properties'].keys():
            partial_schema['properties']['paths']['minItems'] = 1

        return partial_schema

    def _find_context_elements(self, dataset):
        """Find the specific elements in context for the Rule.

        Args:
            dataset (iati.Dataset): The Dataset to be chacked for validity against the Rule.

        Returns:
            list of elements: Results of XPath query.

        Raises:
            AttributeError: When an argument is given that does not have the required attributes.

        """
        return dataset.xml_tree.xpath(self.context)

    def _extract_text_from_element_or_attribute(self, context, path):
        """Return a list of strings regardless of whether XPath result is an attribute or an element.

        Args:
            context (etree._Element): An xml Element.
            path (str): An XPath query string.

        Returns:
            list of str: Text values from XPath query results.

        Note:
            `Element.text` will return `None` if it contains no text. This is bad. As such, this is converted to an empty string to prevent TypeErrors.
            `path` should be validated outside of this function to avoid unexpected errors.

        """
        xpath_results = context.xpath(path)
        results = [result if isinstance(result, six.string_types) else result.text for result in xpath_results]
        return ['' if result is None else result for result in results]

    def _condition_met_for(self, context_element):
        """Check for condtions of a given case.

        Args:
            dataset (iati.Dataset): The Dataset to be checked for validity against a Rule.

        Returns:
            bool: Returns `False` when condition not met.
                  Returns `True` when condition is met.
            None: Returns `None` when condition met.

        Warning:
            Current implementation may be vulnerable to XPath injection vulnerabilities.

        Todo:
            Need to assess the possibility of risk and potential counter-measures/avoidance strategies if needed.
            Need to decide whether the implementation of this in Rules should `return None` or `continue`.
            Rename function to sound more truthy.

        """
        try:
            if context_element.xpath(self.condition):
                return True
        except AttributeError:
            return False

        return False

    def is_valid_for(self, dataset):
        """Check whether a Dataset is valid against the Rule.

        Args:
            dataset (iati.Dataset): The Dataset to be checked for validity against the Rule.

        Returns:
            bool or None:
                `True` when the Dataset is valid against the Rule.

                `False` when the Dataset is not valid against the Rule.

                `None` when a condition is met to skip validation.

        Raises:
            TypeError: When a Dataset is not given as an argument.
            ValueError: When a check encounters a completely incorrect value that it is unable to recover from within the definition of the Rule.

        Note:
            May be overridden in child class that does not have the same return structure for boolean results.

        Todo:
            Better design how Skips and ValueErrors are treated. The current True/False/Skip/Error thing is a bit clunky.

        """
        try:
            context_elements = self._find_context_elements(dataset)
        except AttributeError:
            raise TypeError

        if context_elements == list():
            return None

        for context_element in context_elements:
            if self._condition_met_for(context_element):
                return None

            rule_check_result = self._check_against_Rule(context_element)
            if rule_check_result is False:
                return False
            elif rule_check_result is None:
                return None

        return True


class RuleAtLeastOne(Rule):
    """Representation of a Rule that checks that there is at least one Element matching a given XPath.

    Attributes:
        paths (list of str): A list of XPath expressions. These are evaluated to locate the elements that the Rule is to operate on.

    """

    def __init__(self, context, case):
        """Initialise an `atleast_one` rule."""
        self._name = 'atleast_one'

        super(RuleAtLeastOne, self).__init__(context, case)

    def __str__(self):
        """Return string stating what RuleAtLeastOne is checking."""
        if len(self.paths) == 1:
            return '`{self.paths[0]}` must be present within each `{self.context}`.'.format(**locals())
        return 'At least one of `{0}` must be present within each `{self.context}`.'.format('` or `'.join(self.paths), **locals())

    def _check_against_Rule(self, context_element):
        """Check `context_element` has at least one specified Element or Attribute.

        Args:
            context_element (etree._Element): An XML Element.

        Returns:
            bool: Return `False` when the case is found in the Dataset.
                  Return `True` when the case is not found in the Dataset.

        """
        for path in self.paths:
            if context_element.xpath(path):
                return False
        return True

    def is_valid_for(self, dataset):
        """Check whether a Dataset is valid against the Rule.

        Args:
            dataset (iati.Dataset): The Dataset to be checked for validity against the Rule.

        Returns:
            bool or None:
                `True` when the Dataset is valid against the Rule.

                `False` when the Dataset is not valid against the Rule.

                `None` when a condition is met to skip validation.

        Raises:
            TypeError: When a Dataset is not given as an argument.

        """
        parent = super(RuleAtLeastOne, self).is_valid_for(dataset)

        if parent is True:
            return False
        elif parent is None:
            return None
        return True


class RuleDateOrder(Rule):
    """Representation of a Rule that checks that the date value of `more` is the most recent value in comparison to the date value of `less`.

    Attributes:
        less (str): An XPath expression to locate the element containing the date that should be in the past.
        more (str): An XPath expression to locate the element containing the date that should be in the future.
        special_case (str): A value that will be treated as the present when provided as the `less` or `more` value.

    """

    def __init__(self, context, case):
        """Initialise a `date_order` rule."""
        self._name = 'date_order'
        self.special_case = 'NOW'  # Was a constant sort of

        super(RuleDateOrder, self).__init__(context, case)

    def __str__(self):
        """Return string stating what RuleDateOrder is checking."""
        if self.less == self.special_case and self.more == self.special_case:
            unformatted_str = '`{self.less}` must be chronologically before `{self.more}`. Try working that one out.'
        elif self.less == self.special_case:
            unformatted_str = '`{self.more}` must be in the future within each `{self.context}`.'
        elif self.more == self.special_case:
            unformatted_str = '`{self.less}` must be in the past within each `{self.context}`.'
        else:
            unformatted_str = '`{self.less}` must be chronologically before `{self.more}` within each `{self.context}`.'

        return unformatted_str.format(**locals())

    def _normalize_xpaths(self):
        """Normalize xpaths by combining them with `context`."""
        self.normalized_paths = list()
        if self.less is not self.special_case:
            self.normalized_paths.append(self._normalize_xpath(self.less))

        if self.more is not self.special_case:
            self.normalized_paths.append(self._normalize_xpath(self.more))

        self._normalize_condition()

    def _get_date(self, context_element, path):
        """Retrieve datetime object from an XPath string.

        Args:
            context_element (etree._Element): An XML Element.
            path: (an XPath): The ultimate XPath query to find the desired elements.

        Returns:
            datetime.datetime: A datetime object.

        Raises:
            ValueError:
                When a non-permitted number of unique dates are given for a `less` or `more` value.
                When datetime cannot convert a string of non-permitted characters.
                When non-permitted trailing characters are found after the core date string characters.

        Note:
            Though technically permitted, any dates with a leading '-' character are almost certainly incorrect and are therefore treated as data errors.

        Todo:
            Consider breaking this function down further.

        """
        if path == self.special_case:
            return datetime.today()

        dates = self._extract_text_from_element_or_attribute(context_element, path)
        if dates == list() or not dates[0]:
            return
        # Checks that anything after the YYYY-MM-DD string is a permitted timezone character
        pattern = re.compile(r'^([+-]([01][0-9]|2[0-3]):([0-5][0-9])|Z)?$')
        if (len(set(dates)) == 1) and pattern.match(dates[0][10:]):
            if len(dates[0]) < 10:
                # '%d' and '%m' are documented as requiring zero-padded dates.as input. This is actually for output. As such, a separate length check is required to ensure zero-padded values.
                raise ValueError
            return datetime.strptime(dates[0][:10], '%Y-%m-%d')
        raise ValueError

    def _check_against_Rule(self, context_element):
        """Assert that the date value of `less` is chronologically before the date value of `more`.

        Args:
            context_element (etree._Element): An XML Element.

        Return:
            bool: Return `True` when `less` is chronologically before `more`.
                  Return `False` when `less` is not chronologically before `more`.
            None: When a condition is met to skip validation.

        Raises:
            ValueError: When a date is given that is not in the correct xsd:date format.

        Note:
            `date` restricted to 10 characters in order to exclude possible timezone values.

        """
        early_date = self._get_date(context_element, self.less)
        later_date = self._get_date(context_element, self.more)

        try:
            # python2 allows `bool`s to be compared to `None` without raising a TypeError, while python3 does not
            if early_date is None or later_date is None:
                return None

            if early_date > later_date:
                return False
        except TypeError:
            # a TypeError is raised in python3 if either of the dates is None
            return None
        return True


class RuleDependent(Rule):
    """Representation of a Rule that checks that if one of the Elements or Attributes in a given `path` exists then all its dependent Elements or Attributes must also exist.

    Attributes:
        paths (list of str): A list of XPath expressions. These are evaluated to locate the elements that the Rule is to operate on.

    """

    def __init__(self, context, case):
        """Initialise a `dependent` rule."""
        self._name = 'dependent'

        super(RuleDependent, self).__init__(context, case)

    def __str__(self):
        """Return string stating what TestRuleDependent is checking."""
        if len(self.paths) == 1:
            return 'Within each `{self.context}`, either `{self.paths[0]}` exists or it does not. As such, this Rule is always True.'.format(**locals())
        return 'Within each `{self.context}`, either none of `{0}` must exist, or they must all exist.'.format('` or `'.join(self.paths), **locals())

    def _check_against_Rule(self, context_element):
        """Assert that either all given `paths` or none of the given `paths` exist for the `context_element`.

        Args:
            context_element (etree._Element): An XML Element.

        Returns:
            bool: Return `True` when all dependent `paths` are found in the Dataset, if any exist.
                  Return `False` when only some of the dependent `paths` are found in the Dataset.

        """
        unique_paths = set(self.paths)
        found_paths = 0
        for path in unique_paths:
            results = context_element.xpath(path)
            if results != list():
                found_paths += 1

        if found_paths not in [0, len(unique_paths)]:
            return False
        return True


class RuleNoMoreThanOne(Rule):
    """Representation of a Rule that checks that there is no more than one Element or Attribute matching a given XPath.

    Attributes:
        paths (list of str): A list of XPath expressions. These are evaluated to locate the elements that the Rule is to operate on.

    """

    def __init__(self, context, case):
        """Initialise a `no_more_than_one` rule."""
        self._name = 'no_more_than_one'

        super(RuleNoMoreThanOne, self).__init__(context, case)

    def __str__(self):
        """Return string stating what RuleNoMoreThanOne is checking."""
        if len(self.paths) == 1:
            return '`{self.paths[0]}` must occur zero or one times within each `{self.context}`.'.format(**locals())
        return 'There must be no more than one element or attribute matched at `{0}` within each `{self.context}`.'.format('` or `'.join(self.paths), **locals())

    def _check_against_Rule(self, context_element):
        """Check `context_element` has no more than one result for a specified Element or Attribute.

        Args:
            context_element (etree._Element): An XML Element.

        Returns:
            bool: Return `True` when one result or no results are found in the Dataset.
                  Return `False` when more than one result is found in the Dataset.

        """
        unique_paths = set(self.paths)

        found_elements = 0

        for path in unique_paths:
            results = context_element.xpath(path)
            found_elements += len(results)

        if found_elements > 1:
            return False
        return True


class RuleRegexMatches(Rule):
    """Representation of a Rule that checks that the text of the given paths must match the regex value.

    Attributes:
        paths (list of str): A list of XPath expressions. These are evaluated to locate the elements that the Rule is to operate on.
        regex (str): A Perl-style regular expression.

    """

    def __init__(self, context, case):
        """Initialise a `regex_matches` Rule.

        Raises:
            ValueError: When the case does not contain valid regex.

        """
        self._name = 'regex_matches'

        super(RuleRegexMatches, self).__init__(context, case)

        if self.regex == '':
            raise ValueError
        try:
            re.compile(self.regex)
        except sre_constants.error:
            raise ValueError

    def __str__(self):
        """Return string stating what RuleRegexMatches is checking."""
        if len(self.paths) == 1:
            return 'Each `{self.paths[0]}` within each `{self.context}` must match the regular expression `{self.regex}`.'.format(**locals())
        return 'Each instance of `{0}` within each `{self.context}` must match the regular expression `{self.regex}`.'.format('` and `'.join(self.paths), **locals())

    def _check_against_Rule(self, context_element):
        """Assert that the text of the given `paths` matches the regex value.

        Args:
            context_element (etree._Element): An XML Element.

        Returns:
            bool: Return `True` when the given `path` text matches the given regex.
                  Return `False` when the given `path` text does not match the given regex.

        """
        pattern = re.compile(self.regex)

        for path in self.paths:
            strings_to_check = self._extract_text_from_element_or_attribute(context_element, path)
            for string_to_check in strings_to_check:
                if not pattern.search(string_to_check):
                    return False
        return True


class RuleRegexNoMatches(Rule):
    """Representation of a Rule that checks that the text of the given `paths` must not match the regex value.

    Attributes:
        paths (list of str): A list of XPath expressions. These are evaluated to locate the elements that the Rule is to operate on.
        regex (str): A Perl-style regular expression.

    """

    def __init__(self, context, case):
        """Initialise a `regex_no_matches` Rule.

        Raises:
            ValueError: When the case does not contain valid regex.

        """
        self._name = 'regex_no_matches'

        super(RuleRegexNoMatches, self).__init__(context, case)

        if self.regex == '':
            raise ValueError
        try:
            re.compile(self.regex)
        except sre_constants.error:
            raise ValueError

    def __str__(self):
        """Return string stating what RuleRegexNoMatches is checking."""
        if len(self.paths) == 1:
            return 'Each `{self.paths[0]}` within each `{self.context}` must not match the regular expression `{self.regex}`.'.format(**locals())
        return 'Each instance of `{0}` within each `{self.context}` must not match the regular expression `{self.regex}`.'.format('` and `'.join(self.paths), **locals())

    def _check_against_Rule(self, context_element):
        """Assert that no text of the given `paths` matches the regex value.

        Args:
            context_element (etree._Element): An XML Element.

        Returns:
            bool: Return `True` when the given `path` text does not match the given regex.
                  Return `False` when the given `path` text matches the given regex.

        """
        pattern = re.compile(self.regex)

        for path in self.paths:
            strings_to_check = self._extract_text_from_element_or_attribute(context_element, path)
            for string_to_check in strings_to_check:
                if pattern.search(string_to_check):
                    return False
        return True


class RuleStartsWith(Rule):
    """Representation of a Rule that checks that the prefixing text of each text value for `path` matches the `start` text value.

    Attributes:
        paths (list of str): A list of XPath expressions. These are evaluated to locate the elements that the Rule is to operate on.
        start (str): An XPath expression to locate a single element. The text of this element is used as the prefix value for the Rule.

    """

    def __init__(self, context, case):
        """Initialise a `startswith` Rule."""
        self._name = 'startswith'

        super(RuleStartsWith, self).__init__(context, case)

    def __str__(self):
        """Return string stating what RuleStartsWith is checking."""
        if len(self.paths) == 1:
            return 'Each `{self.paths[0]}` within each `{self.context}` must start with the value present at `{self.start}`.'.format(**locals())
        return 'Each instance of `{0}` within each `{self.context}` must start with the value present at `{self.start}`.'.format('` and `'.join(self.paths), **locals())

    def _normalize_xpaths(self):
        """Normalize xpaths by combining them with `context`."""
        super(RuleStartsWith, self)._normalize_xpaths()

        self.normalized_paths.append(self._normalize_xpath(self.start))

    def _check_against_Rule(self, context_element):
        """Assert that the prefixing text of all given `paths` starts with the text of `start`.

        Args:
            context_element (etree._Element): An XML Element.

        Returns:
            bool: Return `True` when the `path` text starts with the text value of `start`.
                  Return `False` when the `path` text does not start with the text value of `start`.

        Raises:
            ValueError: When more than one element or attribute is retured for the prefix value.
                        When no results are returned for the prefix value.

        """
        start_results = self._extract_text_from_element_or_attribute(context_element, self.start)

        if len(start_results) > 1:
            raise ValueError
        try:
            prefix = start_results[0]
        except IndexError:
            raise ValueError

        for path in self.paths:
            strings_to_check = self._extract_text_from_element_or_attribute(context_element, path)
            for string_to_check in strings_to_check:
                if not string_to_check.startswith(prefix):
                    return False
        return True


class RuleSum(Rule):
    """Representation of a Rule that checks that the values in given `path` attributes must sum to the given `sum` value.

    Attributes:
        paths (list of str): A list of XPath expressions. These are evaluated to locate the elements that the Rule is to operate on.
        sum (float): The value that the contents of the located elements and attributes must sum to.

    """

    def __init__(self, context, case):
        """Initialise a `sum` rule."""
        self._name = 'sum'

        super(RuleSum, self).__init__(context, case)

    def __str__(self):
        """Return string stating what RuleSum is checking."""
        return 'Within each `{self.context}`, the sum of values matched at `{0}` must be `{self.sum}`.'.format('` and `'.join(self.paths), **locals())

    def _check_against_Rule(self, context_element):
        """Assert that the total of the values given in `paths` match the given `sum` value.

        Args:
            context_element (etree._Element): An XML Element.

        Returns:
            bool: Return `True` when the `path` values total to the `sum` value.
                  Return `False` when the `path` values do not total to the `sum` value.
            None: When no elements are found for the specified `paths`.

        Raises:
            ValueError: When the `path` value is not numeric.

        """
        unique_paths = set(self.paths)
        values_in_context = list()

        for path in unique_paths:
            values_to_sum = self._extract_text_from_element_or_attribute(context_element, path)
            for value in values_to_sum:
                try:
                    values_in_context.append(decimal.Decimal(value))
                except decimal.InvalidOperation:
                    raise ValueError

        if values_in_context == list():
            return None

        if sum(values_in_context) != decimal.Decimal(str(self.sum)):
            return False
        return True


class RuleUnique(Rule):
    """Representation of a Rule that checks that the text of each given path must be unique.

    Attributes:
        paths (list of str): A list of XPath expressions. These are evaluated to locate the elements that the Rule is to operate on.

    """

    def __init__(self, context, case):
        """Initialise a `unique` rule."""
        self._name = 'unique'

        super(RuleUnique, self).__init__(context, case)

    def __str__(self):
        """Return string stating what RuleUnique is checking."""
        return 'Within each `{self.context}`, the text contained within each of the elements and attributes matched by `{0}` must be unique.'.format('` and `'.join(self.paths), **locals())

    def _check_against_Rule(self, context_element):
        """Assert that the given `paths` are not found for `context_element` more than once.

        Args:
            context_element (etree._Element): An XML Element.

        Returns:
            bool: Return `True` when repeated text is not found in the Dataset.
                  Return `False` when repeated text is found in the Dataset.

        Todo:
            Consider better methods for specifying which elements in the tree contain non-permitted duplication, such as bucket sort.

        """
        unique_paths = set(self.paths)
        all_content = list()
        unique_content = set()

        for path in unique_paths:
            strings_to_check = self._extract_text_from_element_or_attribute(context_element, path)
            for string_to_check in strings_to_check:
                all_content.append(string_to_check)
                unique_content.add(string_to_check)

        if len(all_content) != len(unique_content):
            return False
        return True<|MERGE_RESOLUTION|>--- conflicted
+++ resolved
@@ -163,13 +163,6 @@
     def __init__(self, context, case):
         """Initialise a Rule.
 
-        Args:
-<<<<<<< HEAD
-            case (dict): Specific configuration for this instance of the Rule.
-=======
-            context (str): An XPath expression to locate the elements that the Rule is to be checked against.
->>>>>>> d0f3db8a
-
         Raises:
             TypeError: When a parameter is of an incorrect type.
             ValueError: When a rule_type is not one of the permitted Rule types.
