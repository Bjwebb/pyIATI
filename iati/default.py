"""A module to provide a copy of all the default data within the IATI SSOT.

This includes Codelists, Schemas and Rulesets at various versions of the Standard.

Todo:
    Handle multiple versions of the Standard rather than limiting to the latest.
    Implement more than Codelists.
"""

import json
import os
from collections import defaultdict
from copy import deepcopy
import iati.codelists
import iati.constants
import iati.resources


def _specific_version_for(version):
    """Convert a version number into the most appropriate Decimal Version.

    * Decimal Versions will remain unchanged.
    * Integer Versions will return the latest Decimal Version within the Integer.

    Args:
        version (str): The version to obtain a specific version for.

    Raises:
        ValueError: When a specified version cannot be converted to a valid version of the IATI Standard.

    Returns:
        str: The Decimal Version of the Standard that the input version relates to.

    """
    if version in iati.constants.STANDARD_VERSIONS:
        return version
    elif version in [str(v) for v in iati.constants.STANDARD_VERSIONS_MAJOR]:
        decimals_for_integer = [v for v in iati.constants.STANDARD_VERSIONS if v.split('.')[0] == version]
        return max(decimals_for_integer)
    else:
        raise ValueError('Version {0} is not a valid version of the IATI Standard.'.format(version))


_CODELISTS = defaultdict(dict)
"""A cache of loaded Codelists.

This removes the need to repeatedly load a Codelist from disk each time it is accessed.

The dictionary is structured as:

{
    "version_number_a": {
        "codelist_name_1": iati.Codelist(codelist_1),
        "codelist_name_2": iati.Codelist(codelist_2)
        [...]
    },
    "version_number_b": {
        [...]
    },
    [...]
}

Warning:
    Modifying values directly obtained from this cache can potentially cause unexpected behavior. As such, it is highly recommended to perform a `deepcopy()` on any accessed Codelist before it is modified in any way.

"""


def codelist(name, version):
    """Return the default Codelist with the specified name for the specified version of the Standard.

    Args:
        name (str): The name of the Codelist to return.
        version (str): The Integer or Decimal version of the Standard to return the Codelist for. If an Integer Version is specified, uses the most recent Decimal Version within the Integer Version.

    Raises:
        ValueError: When a specified name is not a Codelist at the specified version of the Standard.
        ValueError: When a specified version is not a valid version of the Standard.

    Returns:
        iati.Codelist: A Codelist with the specified name from the specified version of the Standard. It is populated with all the Codes on the Codelist.

    Warning:
        A name may not be sufficient to act as a UID.

        Further exploration needs to be undertaken in how to handle multiple versions of the Standard.

    Todo:
        Better distinguish the types of ValueError.

        Better distinguish TypeErrors from KeyErrors - sometimes the latter is raised when the former should have been.

    """
    try:
        codelist_found = _codelists(version, True)[name]
        return deepcopy(codelist_found)
    except (KeyError, TypeError):
        msg = "There is no default Codelist in version {0} of the Standard with the name {1}.".format(version, name)
        iati.utilities.log_warning(msg)
        raise ValueError(msg)


def _codelists(version, use_cache=False):
    """Locate the default Codelists for the specified version of the Standard.

    Args:
        version (str): The Integer or Decimal version of the Standard to return the Codelists for. If an Integer Version is specified, uses the most recent Decimal Version within the Integer Version.
        use_cache (bool): Whether the cache should be used rather than loading the Codelists from disk again. If used, a `deepcopy()` should be performed on any returned Codelist before it is modified.

    Raises:
        ValueError: When a specified version is not a valid version of the IATI Standard.

    Returns:
        dict: A dictionary containing all the Codelists at the specified version of the Standard. All Non-Embedded Codelists are included. Keys are Codelist names. Values are iati.Codelist() instances.

    Warning:
        Setting `use_cache` to `True` is dangerous since it does not return a deep copy of the Codelists. This means that modification of a returned Codelist will modify the Codelist everywhere.
        A `deepcopy()` should be performed on any returned value before it is modified.

    Note:
        This is a private function so as to prevent the (dangerous) `use_cache` parameter being part of the public API.

    """
    version = _specific_version_for(version)

    paths = iati.resources.get_codelist_paths(version)

    for path in paths:
        _, filename = os.path.split(path)
        name = filename[:-len(iati.resources.FILE_CODELIST_EXTENSION)]  # Get the name of the codelist, without the '.xml' file extension
        if (name not in _CODELISTS[version].keys()) or not use_cache:
            xml_str = iati.utilities.load_as_string(path)
            codelist_found = iati.Codelist(name, xml=xml_str)
            _CODELISTS[version][name] = codelist_found

    return _CODELISTS[version]


def codelists(version):
    """Return the default Codelists for the specified version of the Standard.

    Args:
        version (str): The Integer or Decimal version of the Standard to return the Codelists for. If an Integer Version is specified, uses the most recent Decimal Version within the Integer Version.

    Raises:
        ValueError: When a specified version is not a valid version of the IATI Standard.

    Returns:
        dict: A dictionary containing all the Codelists at the specified version of the Standard. All Non-Embedded Codelists are included. Keys are Codelist names. Values are iati.Codelist() instances, populated with the relevant Codes.

    """
    return _codelists(version)


def codelist_mapping(version):
    """Define the mapping process which states where in a Dataset you should find values on a given Codelist.

    Args:
        version (str): The Integer or Decimal version of the Standard to return the Codelist Mapping File for. If an Integer Version is specified, uses the most recent Decimal Version within the Integer Version.

    Raises:
        ValueError: When a specified version is not a valid version of the IATI Standard.

    Returns:
        dict of dict: A dictionary containing mapping information. Keys in the first dictionary are Codelist names. Keys in the second dictionary are `xpath` and `condition`. The condition is `None` if there is no condition.

    Todo:
        Make use of the `version` parameter.

    """
<<<<<<< HEAD
    version = _specific_version_for(version)

    path = iati.resources.get_codelist_mapping_path(version)
=======
    path = iati.resources.create_codelist_mapping_path(version)
>>>>>>> 44c68ff6
    mapping_tree = iati.utilities.load_as_tree(path)
    mappings = defaultdict(list)

    for mapping in mapping_tree.getroot().xpath('//mapping'):
        codelist_name = mapping.find('codelist').attrib['ref']
        codelist_location = mapping.find('path').text

        try:
            condition = mapping.find('condition').text
        except AttributeError:  # there is no condition
            condition = None

        mappings[codelist_name].append({
            'xpath': codelist_location,
            'condition': condition
        })

    return mappings


def ruleset(version):
    """Return the Standard Ruleset for the specified version of the Standard.

    Args:
        version (str): The Integer or Decimal version of the Standard to return the Standard Ruleset for. If an Integer Version is specified, uses the most recent Decimal Version within the Integer Version.

    Raises:
        ValueError: When a specified version is not a valid version of the IATI Standard.

    Returns:
        iati.Ruleset: The default Ruleset for the specified version of the Standard.

    """
<<<<<<< HEAD
    version = _specific_version_for(version)

    path = iati.resources.get_ruleset_path(iati.resources.FILE_RULESET_STANDARD_NAME, version)
=======
    path = iati.resources.create_ruleset_path(iati.resources.FILE_RULESET_STANDARD_NAME, version)
>>>>>>> 44c68ff6
    ruleset_str = iati.utilities.load_as_string(path)

    return iati.Ruleset(ruleset_str)


def ruleset_schema():
    """Return the Ruleset schema for the specified version of the Standard.

    Raises:
        ValueError: When a specified version is not a valid version of the IATI Standard.

    Returns:
        dict: A dictionary representing the Ruleset schema for the specified version of the Standard.

    Todo:
        Determine whether a version should be provided. This is worth considering if the content of the IATI Ruleset Schema varies between versions.

    """
<<<<<<< HEAD
    path = iati.resources.get_ruleset_path(iati.resources.FILE_RULESET_SCHEMA_NAME)
=======
    path = iati.resources.create_ruleset_path(iati.resources.FILE_RULESET_SCHEMA_NAME, version)
>>>>>>> 44c68ff6
    schema_str = iati.utilities.load_as_string(path)

    return json.loads(schema_str)


_SCHEMAS = defaultdict(lambda: defaultdict(dict))
"""A cache of loaded Schemas.

This removes the need to repeatedly load a Schema from disk each time it is accessed.

{
    "version_number_a": {
        "populated": {
            "iati-activities": iati.ActivitySchema
            "iati-organisations": iati.OrganisationSchema
        },
        "unpopulated": {
            "iati-activities": iati.ActivitySchema
            "iati-organisations": iati.OrganisationSchema
        },
    },
    "version_number_b": {
        [...]
    },
    [...]
}

Warning:
    Modifying values directly obtained from this cache can potentially cause unexpected behavior. As such, it is highly recommended to perform a `deepcopy()` on any accessed Schema before it is modified in any way.

"""


def _populate_schema(schema, version):
    """Populate a Schema with all its extras.

    The extras include Codelists and Rulesets.

    Args:
        schema (iati.Schema): The Schema to populate.
        version (str): The Integer or Decimal version of the Standard to return the Schema for. If an Integer Version is specified, uses the most recent Decimal Version within the Integer Version.

    Returns:
        iati.Schema: The provided Schema, populated with additional information.

    Warning:
        Does not create a copy of the provided Schema, instead adding to it directly.

    """
    version = _specific_version_for(version)

    codelists_to_add = codelists(version)
    for codelist_to_add in codelists_to_add.values():
        schema.codelists.add(codelist_to_add)

    schema.rulesets.add(ruleset(version))

    return schema


def _schema(path_func, schema_class, version, populate=True, use_cache=False):
    """Return the default Schema of the specified type for the specified version of the Standard.

    Args:
        path_func (func): A function to return the paths at which the relevant Schema can be found.
        schema_class (type): A class definition for the Schema of interest.
        version (str): The Integer or Decimal version of the Standard to return the Schema for. If an Integer Version is specified, uses the most recent Decimal Version within the Integer Version.
        populate (bool): Whether the Schema should be populated with auxilliary information such as Codelists and Rulesets.
        use_cache (bool): Whether the cache should be used rather than loading the Schema from disk again. If used, a `deepcopy()` should be performed on any returned Schema before it is modified.

    Raises:
        ValueError: When a specified version is not a valid version of the IATI Standard.

    Returns:
        iati.Schema: An instantiated IATI Schema for the specified version.

    """
    population_key = 'populated' if populate else 'unpopulated'

    version = _specific_version_for(version)

    schema_paths = path_func(version)

    if (schema_class.ROOT_ELEMENT_NAME not in _SCHEMAS[version][population_key].keys()) or not use_cache:
        schema = schema_class(schema_paths[0])
        if populate:
            schema = _populate_schema(schema, version)
        _SCHEMAS[version][population_key][schema_class.ROOT_ELEMENT_NAME] = schema

    return _SCHEMAS[version][population_key][schema_class.ROOT_ELEMENT_NAME]


def activity_schema(version, populate=True):
    """Return the default Activity Schema for the specified version of the Standard.

    Args:
        version (str): The Integer or Decimal version of the Standard to return the Activity Schema for. If an Integer Version is specified, uses the most recent Decimal Version within the Integer Version.
        populate (bool): Whether the Schema should be populated with auxilliary information such as Codelists and Rulesets.

    Raises:
        ValueError: When a specified version is not a valid version of the IATI Standard.

    Returns:
        iati.ActivitySchema: An instantiated IATI Schema for the specified version of the Standard.

    """
    return _schema(iati.resources.get_activity_schema_paths, iati.ActivitySchema, version, populate)


def organisation_schema(version, populate=True):
    """Return the default Organisation Schema for the specified version of the Standard.

    Args:
        version (str): The Integer or Decimal version of the Standard to return the Organisation Schema for. If an Integer Version is specified, uses the most recent Decimal Version within the Integer Version.
        populate (bool): Whether the Schema should be populated with auxilliary information such as Codelists and Rulesets.

    Raises:
        ValueError: When a specified version is not a valid version of the IATI Standard.

    Returns:
        iati.OrganisationSchema: An instantiated IATI Schema for the specified version of the Standard.

    """
    return _schema(iati.resources.get_organisation_schema_paths, iati.OrganisationSchema, version, populate)<|MERGE_RESOLUTION|>--- conflicted
+++ resolved
@@ -168,13 +168,9 @@
         Make use of the `version` parameter.
 
     """
-<<<<<<< HEAD
-    version = _specific_version_for(version)
-
-    path = iati.resources.get_codelist_mapping_path(version)
-=======
+    version = _specific_version_for(version)
+
     path = iati.resources.create_codelist_mapping_path(version)
->>>>>>> 44c68ff6
     mapping_tree = iati.utilities.load_as_tree(path)
     mappings = defaultdict(list)
 
@@ -208,13 +204,9 @@
         iati.Ruleset: The default Ruleset for the specified version of the Standard.
 
     """
-<<<<<<< HEAD
-    version = _specific_version_for(version)
-
-    path = iati.resources.get_ruleset_path(iati.resources.FILE_RULESET_STANDARD_NAME, version)
-=======
+    version = _specific_version_for(version)
+
     path = iati.resources.create_ruleset_path(iati.resources.FILE_RULESET_STANDARD_NAME, version)
->>>>>>> 44c68ff6
     ruleset_str = iati.utilities.load_as_string(path)
 
     return iati.Ruleset(ruleset_str)
@@ -233,11 +225,7 @@
         Determine whether a version should be provided. This is worth considering if the content of the IATI Ruleset Schema varies between versions.
 
     """
-<<<<<<< HEAD
-    path = iati.resources.get_ruleset_path(iati.resources.FILE_RULESET_SCHEMA_NAME)
-=======
-    path = iati.resources.create_ruleset_path(iati.resources.FILE_RULESET_SCHEMA_NAME, version)
->>>>>>> 44c68ff6
+    path = iati.resources.create_ruleset_path(iati.resources.FILE_RULESET_SCHEMA_NAME)
     schema_str = iati.utilities.load_as_string(path)
 
     return json.loads(schema_str)
