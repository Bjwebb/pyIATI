"""A module containing a core representation of an IATI Dataset."""
from lxml import etree
import iati.core.exceptions
import iati.core.utilities


class Dataset(object):
    """Representation of an IATI XML file that may be validated against a schema.

    Attributes:
        xml_str (str): A string representation of the XML being represented.
        xml_tree (ElementTree): A tree representation of the XML being represented.

    Note:
        The current content of the dataset is deemed to be that which was last asigned to either `self.xml_str` or `self.xml_tree`.

    Warning:
        The behaviour of simultaneous assignment to both `self.xml_str` and `self.xml_tree` is undefined.

        `xml_str` and `xml_tree` are not great names. They are also too tied together. It should be determined whether this close relationship is really desired.

        Does not fully hide the lxml internal workings.

    Todo:
        Implement getters and setters for attributes.

        Implement an addition override to allow for combation of datasets.
    """

    def __init__(self, xml):
        """Initialise a dataset.

        Args:
            xml (str/ElementTree): A representation of the XML to encapsulate.
                May be either a string or an ElementTree.

        Raises:
            TypeError: If an attempt to pass something that is not a string or ElementTree is made.
            ValueError: If a provided XML string is not valid XML.
            iati.core.exceptions.ValidationError:
                If the provided XML should conform to the IATI standard, but does not.

        Warning:
            It should be possible to create a dataset from a file. In this situation, having `xml` as a required parameter does not seem sensible. Need to better consider this situation.

        Todo:
            Undertake validation.
            Add a way to determine whether a dataset fully conforms to the IATI standard and / or modify the dataset so that it does.
        """
        self._xml_str = None
        self._xml_tree = None

        if isinstance(xml, etree._Element):  # pylint: disable=W0212
            self.xml_tree = xml
        else:
            self.xml_str = xml

    @property
    def xml_str(self):
        """A string representation of the XML being represented.

        Raises:
            ValueError: If a value that is being assigned is not a valid XML string.
            TypeError: If a value that is being assigned is not a string at all.
        """
        return self._xml_str

    @xml_str.setter
    def xml_str(self, value):
        if isinstance(value, etree._Element):  # pylint: disable=W0212
            msg = "If setting a dataset with an ElementTree, use the xml_tree property, not the xml_str property."
            iati.core.utilities.log_error(msg)
            raise TypeError(msg)
        else:
            try:
                value_stripped = value.strip()
                self.xml_tree = etree.fromstring(value_stripped)
                self._xml_str = value_stripped
            except etree.XMLSyntaxError:
                msg = "The string provided to create a Dataset from is not valid XML."
                iati.core.utilities.log_error(msg)
                raise ValueError(msg)
            except (AttributeError, ValueError):
                msg = "Datasets can only be ElementTrees or strings containing valid XML, using the xml_tree and xml_str attributes respectively. Actual type: {0}".format(type(value))
                iati.core.utilities.log_error(msg)
                raise TypeError(msg)

    @property
    def xml_tree(self):
        """A tree representation of the XML being represented.

        Raises:
            TypeError: If a value that is being assigned is not an ElementTree.

        Warning:
            Does not fully hide the lxml internal workings.
<<<<<<< HEAD
=======

        Todo:
            Check use of ElementTree in setter

>>>>>>> 824ff710
        """
        return self._xml_tree.getroottree()

    @xml_tree.setter
    def xml_tree(self, value):
        if isinstance(value, etree._Element):  # pylint: disable=W0212
            self._xml_tree = value
            self._xml_str = etree.tostring(value, pretty_print=True)
        else:
            msg = "If setting a dataset with the xml_property, an ElementTree should be provided, not a {0}.".format(type(value))
            iati.core.utilities.log_error(msg)
            raise TypeError(msg)<|MERGE_RESOLUTION|>--- conflicted
+++ resolved
@@ -25,6 +25,7 @@
         Implement getters and setters for attributes.
 
         Implement an addition override to allow for combation of datasets.
+
     """
 
     def __init__(self, xml):
@@ -46,6 +47,7 @@
         Todo:
             Undertake validation.
             Add a way to determine whether a dataset fully conforms to the IATI standard and / or modify the dataset so that it does.
+
         """
         self._xml_str = None
         self._xml_tree = None
@@ -57,11 +59,12 @@
 
     @property
     def xml_str(self):
-        """A string representation of the XML being represented.
+        """Return a string representation of the XML being represented.
 
         Raises:
             ValueError: If a value that is being assigned is not a valid XML string.
             TypeError: If a value that is being assigned is not a string at all.
+
         """
         return self._xml_str
 
@@ -87,20 +90,17 @@
 
     @property
     def xml_tree(self):
-        """A tree representation of the XML being represented.
+        """Return a tree representation of the XML being represented.
 
         Raises:
             TypeError: If a value that is being assigned is not an ElementTree.
 
         Warning:
             Does not fully hide the lxml internal workings.
-<<<<<<< HEAD
-=======
 
         Todo:
-            Check use of ElementTree in setter
+            Check use of ElementTree in setter.
 
->>>>>>> 824ff710
         """
         return self._xml_tree.getroottree()
 
