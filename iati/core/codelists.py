--- conflicted
+++ resolved
@@ -199,10 +199,8 @@
         Todo:
             Utilise all attributes as part of the equality process.
 
-<<<<<<< HEAD
             Test comparison with strings.
-=======
->>>>>>> c154f3fd
+
         """
         if isinstance(other, iati.core.codelists.Code):
             return ((self.name) == (other.name)) and ((self.value) == (other.value))
@@ -217,10 +215,8 @@
         Todo:
             Utilise all attributes as part of the hashing process.
 
-<<<<<<< HEAD
             Be able to deal with checks against both Codes and strings.
-=======
->>>>>>> c154f3fd
+
         """
         return hash((self.value))
 
