--- conflicted
+++ resolved
@@ -216,14 +216,8 @@
         with pytest.raises(ValueError):
             rule_constructor(xpath_base, invalid_case)
 
-<<<<<<< HEAD
-    @pytest.mark.skip(reason="Not implemented for some subclasses")
-    def test_is_valid_for(self, invalid_data_tree, valid_data_tree, this_rule_only_ruleset):
-        """Check that the 'atleast_one' rule returns the expected result when given a dataset.
-=======
     def test_is_valid_for(self, valid_data_tree, this_rule_only_ruleset):
         """Check that a given rule returns the expected result when given a dataset.
->>>>>>> ec06d3ef
 
         Todo:
             Maybe too much of a shortcut as can't fully pass until all implementations complete. Possibly the wrong abstraction in the long-term.
