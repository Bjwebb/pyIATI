--- conflicted
+++ resolved
@@ -319,13 +319,8 @@
         """Check that a given Rule returns the expected result when given a Dataset."""
         assert not rule_invalid.is_valid_for(invalid_dataset)
 
-<<<<<<< HEAD
     @pytest.mark.parametrize("junk_data", iati.core.tests.utilities.generate_test_types([], True))
-    def test_is_valid_for_raises_error_on_non_permitted_argument(self, rule_basic_init, junk_data):
-=======
-    @pytest.mark.parametrize("junk_data", iati.core.tests.utilities.find_parameter_by_type([], False))
     def test_is_valid_for_raises_error_on_non_permitted_argument(self, rule_instantiating, junk_data):
->>>>>>> 631ef873
         """Check that a given Rule returns expected error when passed an argument that is not a Dataset."""
         with pytest.raises(AttributeError):
             rule_instantiating.is_valid_for(junk_data)
@@ -363,7 +358,7 @@
         """
         assert not invalid_condition_rule.is_valid_for(invalid_dataset)
 
-    @pytest.mark.parametrize("junk_condition", [''] + iati.core.tests.utilities.find_parameter_by_type(['str'], False))
+    @pytest.mark.parametrize("junk_condition", [''] + iati.core.tests.utilities.generate_test_types(['str'], True))
     def test_uninstantiating_condition_case(self, rule_constructor, valid_single_context, validating_case, junk_condition):
         """Check that a non-permitted condition case will not instantiate."""
         junk_condition_case = deepcopy(validating_case)
