--- conflicted
+++ resolved
@@ -309,11 +309,7 @@
         assert '{0}' not in str(rule_instantiating)
         assert 'This is a Rule' not in str(rule_instantiating)
 
-<<<<<<< HEAD
     @pytest.mark.parametrize("context", iati.core.tests.utilities.generate_test_types(['str'], True))
-=======
-    @pytest.mark.parametrize("context", iati.core.tests.utilities.find_parameter_by_type(['str'], False))
->>>>>>> d35bcd78
     def test_rule_init_invalid_context(self, rule_constructor, context, instantiating_case):
         """Check that a Rule subclass cannot be created when context is not a string."""
         with pytest.raises(TypeError):
