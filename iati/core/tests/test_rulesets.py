"""A module containing tests for the library representation of Rulesets."""
import pytest
import iati.core.default
import iati.core.rulesets
import iati.core.resources
import iati.core.tests.utilities


class TestRuleset(object):
    """A container for tests relating to Rulesets."""

    def test_ruleset_init_no_parameters(self):
        """Check that a Ruleset cannot be created when no parameters are given."""
        with pytest.raises(TypeError):
            iati.core.Ruleset()

    def test_ruleset_init_ruleset_str_valid(self):
        """Check that a Ruleset is created when given a JSON Ruleset in string format."""
        ruleset_str = '{"CONTEXT": {"atleast_one": {"cases": []}}}'

        ruleset = iati.core.Ruleset(ruleset_str)

        assert isinstance(ruleset, iati.core.Ruleset)
        assert isinstance(ruleset.rules, set)
        assert ruleset.rules == set()

    @pytest.mark.parametrize("not_a_ruleset", iati.core.tests.utilities.generate_test_types(['str', 'bytearray'], True))
    def test_ruleset_init_ruleset_str_not_str(self, not_a_ruleset):
        """Check that a Ruleset cannot be created when given at least one Rule in a non-string format."""
        with pytest.raises(ValueError):
            iati.core.Ruleset(not_a_ruleset)

<<<<<<< HEAD
    @pytest.mark.parametrize("byte_array", iati.core.tests.utilities.find_parameter_by_type(['bytearray']))
=======
    @pytest.mark.skip(reason="Bytearrays cause multiple types of errors. This is confusing. Probs due to the stupid null byte at the start of one of the sample bytearrays. Grr! Argh!")
    @pytest.mark.parametrize("byte_array", iati.core.tests.utilities.generate_test_types(['bytearray']))
>>>>>>> c2760635
    def test_ruleset_init_ruleset_str_bytearray(self, byte_array):
        """Check that a Ruleset cannot be created when given at least one Rule in a bytearray format."""
        with pytest.raises(ValueError):
            iati.core.Ruleset(byte_array)

    def test_ruleset_init_ruleset_str_invalid(self):
        """Check that a Ruleset cannot be created when given a string that is not a Ruleset."""
        not_a_ruleset_str = 'This is not a ruleset: It is a cat. Meow, meow.'

        with pytest.raises(ValueError):
            iati.core.Ruleset(not_a_ruleset_str)

    def test_ruleset_init_ruleset_1_rule(self):
        """Check that a Ruleset can be created when given a JSON Ruleset in string format with one Rule."""
        ruleset_str = '{"CONTEXT": {"atleast_one": {"cases": [{"paths": ["test_path"]}]}}}'

        ruleset = iati.core.Ruleset(ruleset_str)

        assert isinstance(ruleset, iati.core.Ruleset)
        assert isinstance(ruleset.rules, set)
        assert len(ruleset.rules) == 1
        assert isinstance(list(ruleset.rules)[0], iati.core.Rule)
        assert isinstance(list(ruleset.rules)[0], iati.core.RuleAtLeastOne)

    def test_ruleset_init_ruleset_1_rule_invalid_type(self):
        """Check that a Ruleset raises a KeyError when given a JSON Ruleset in string format with an invalid rule_type key."""
        ruleset_str = '{"CONTEXT": {"invalid_rule_type": {"cases": [{"paths": ["test_path"]}]}}}'

        with pytest.raises(ValueError):
            iati.core.Ruleset(ruleset_str)

    def test_ruleset_init_ruleset_2_rules_single_case(self):
        """Check that a Ruleset can be created when given a JSON Ruleset in string format with two Rules under a single case."""
        ruleset_str = '{"CONTEXT": {"atleast_one": {"cases": [{"paths": ["test_path_1"]}, {"paths": ["test_path_2"]}]}}}'

        ruleset = iati.core.Ruleset(ruleset_str)

        assert isinstance(ruleset, iati.core.Ruleset)
        assert isinstance(ruleset.rules, set)
        assert len(ruleset.rules) == 2
        for rule in ruleset.rules:
            assert isinstance(rule, iati.core.Rule)
            assert isinstance(rule, iati.core.RuleAtLeastOne)

    def test_ruleset_init_ruleset_multiple_cases(self):
        """Check that a Ruleset can be created when given a JSON Ruleset in string format with two Rules of different types, each under the same context."""
        ruleset_str = '{"CONTEXT": {"atleast_one": {"cases": [{"paths": ["test_path_1"]}]}, "no_more_than_one": {"cases": [{"paths": ["test_path_2"]}]}}}'

        ruleset = iati.core.Ruleset(ruleset_str)

        assert isinstance(ruleset, iati.core.Ruleset)
        assert isinstance(ruleset.rules, set)
        assert len(ruleset.rules) == 2
        for rule in ruleset.rules:
            assert isinstance(rule, iati.core.Rule)
        assert len([rule for rule in ruleset.rules if isinstance(rule, iati.core.RuleAtLeastOne)]) == 1
        assert len([rule for rule in ruleset.rules if isinstance(rule, iati.core.RuleNoMoreThanOne)]) == 1

    def test_ruleset_init_ruleset_duplicate_types(self):
        """Check that a Ruleset raises a ValueError when given a JSON Ruleset in string format with two Rules of the same type, each under the same context."""
        ruleset_str = '{"CONTEXT": {"atleast_one": {"cases": [{"paths": ["test_path_1"]}]}, "atleast_one": {"cases": [{"paths": ["test_path_2"]}]}}}'

        with pytest.raises(ValueError):
            iati.core.Ruleset(ruleset_str)

    def test_ruleset_init_ruleset_duplicate_contexts(self):
        """Check that a Ruleset raises a ValueError when given a JSON Ruleset in string format with two Rules of the same type, each under the same context."""
        ruleset_str = '{"DUPLICATE_CONTEXT": {"atleast_one": {"cases": [{"paths": ["test_path_1"]}]}}, "DUPLICATE_CONTEXT": {"no_more_than_one": {"cases": [{"paths": ["test_path_2"]}]}}}'

        with pytest.raises(ValueError):
            iati.core.Ruleset(ruleset_str)

    def test_ruleset_init_ruleset_multiple_contexts(self):
        """Check that a Ruleset can be created when given a JSON Ruleset in string format with two Rules of the same type, each under a different context."""
        ruleset_str = '{"CONTEXT_1": {"atleast_one": {"cases": [{"paths": ["test_path_1"]}]}}, "CONTEXT_2": {"atleast_one": {"cases": [{"paths": ["test_path_2"]}]}}}'

        ruleset = iati.core.Ruleset(ruleset_str)

        assert isinstance(ruleset, iati.core.Ruleset)
        assert isinstance(ruleset.rules, set)
        assert len(ruleset.rules) == 2
        for rule in ruleset.rules:
            assert isinstance(rule, iati.core.Rule)
            assert isinstance(rule, iati.core.RuleAtLeastOne)


class TestRule(object):
    """A container for tests relating to Rules."""

    def test_rule_class_cannot_be_instantiated_directly_without_name(self):
        """Check that Rule itself cannot be directly instantiated."""
        context = 'an xpath'
        case = {'paths': ['path_1', 'path_2']}

        with pytest.raises(AttributeError):
            iati.core.Rule(context, case)

    def test_rule_class_cannot_be_instantiated_directly_with_name(self):
        """Check that Rule itself cannot be directly instantiated with a Rule name."""
        name = 'atleast_one'
        context = 'an xpath'
        case = {'paths': ['path_1', 'path_2']}

        with pytest.raises(TypeError):
            iati.core.Rule(name, context, case)


class TestRuleSubclasses(object):
    """A container for tests relating to all Rule subclasses."""

    @pytest.fixture(params=[
        iati.core.rulesets.constructor_for_rule_type(rule_type) for rule_type in iati.core.rulesets._VALID_RULE_TYPES
    ])
    def rule_constructor(self, request):
        """Return constructor for the current type of Rule.

        Note:
            Differs from fixture of same name in RuleSubclassTestBase as specifies rule_type by _VALID_RULE_TYPES rather than via specific TestRuleSubclass.

        """
        return request.param

    def test_rule_init_no_parameters(self, rule_constructor):
        """Check that a Rule cannot be created when no parameters are given."""
        with pytest.raises(TypeError):
            rule_constructor()

<<<<<<< HEAD
    @pytest.mark.parametrize("case", iati.core.tests.utilities.find_parameter_by_type(['mapping'], False))
=======
    @pytest.mark.parametrize("rule_constructor", rule_constructors)
    @pytest.mark.parametrize("xpath_base", iati.core.tests.utilities.generate_test_types(['str'], True))
    def test_rule_init_invalid_xpath_base(self, rule_constructor, xpath_base):
        """Check that a Rule cannot be created when xpath_base is not a string.

        Todo:
            Ensure the case is valid - an empty dictionary isn't.
        """
        case = dict()

        with pytest.raises(ValueError):
            rule_constructor(xpath_base, case)

    @pytest.mark.parametrize("rule_constructor", rule_constructors)
    @pytest.mark.parametrize("case", iati.core.tests.utilities.generate_test_types(['mapping'], True))
>>>>>>> c2760635
    def test_rule_init_invalid_case(self, rule_constructor, case):
        """Check that a Rule cannot be created when case is not a dictionary."""
        context = 'an xpath'

        with pytest.raises(ValueError):
            rule_constructor(context, case)

    def test_rule_init_invalid_case_property(self, rule_constructor):
        """Check that a Rule cannot be created when a case has a property that is not permitted."""
        context = 'an xpath'
        case = {'thisis_an_invalidkey': ['this_is_a_value']}

        with pytest.raises(ValueError):
            rule_constructor(context, case)


class RuleSubclassTestBase(object):
    """A base class for Rule subclass tests."""

    @pytest.fixture
    def valid_single_context(self):
        """Return valid context with a single match."""
        return '//root_element'

    @pytest.fixture
    def valid_multiple_context(self):
        """Return a valid context with multiple matches."""
        return '//nest'

    @pytest.fixture
    def invalid_context(self):
        """Empty_context."""
        return ''

    @pytest.fixture
    def rule_basic_init(self, rule_constructor, instantiating_case, valid_single_context):
        """Rule subclass."""
        return rule_constructor(valid_single_context, instantiating_case)

    @pytest.fixture
    def rule_is_valid_for(self, rule_constructor, validating_case, valid_single_context):
        """Rule subclass for validation."""
        return rule_constructor(valid_single_context, validating_case)

    @pytest.fixture
    def rule_is_invalid_for(self, rule_constructor, invalidating_case, valid_single_context):
        """Rule with specific cases for checking the `is_valid_for` function."""
        return rule_constructor(valid_single_context, invalidating_case)

    @pytest.fixture
    def rule_constructor(self, rule_type):
        """Return current Rule type.

        Note:
            Differs from fixture of same name in TestRuleSubclass as specifies rule_type via specific TestRuleSubclass fixture.

        """
        return iati.core.rulesets.constructor_for_rule_type(rule_type)

    def test_rule_init_valid_parameter_types(self, rule_basic_init):
        """Check that Rule subclasses can be instantiated with valid parameter types."""
        assert isinstance(rule_basic_init, iati.core.Rule)

    def test_rule_init_raises_error_on_empty_context(self, rule_constructor, invalid_context, instantiating_case):
        """Check that a Rule cannot be instantiated when the `context` is an empty string."""
        with pytest.raises(ValueError):
            rule_constructor(invalid_context, instantiating_case)

    def test_rule_attributes_from_case(self, rule_basic_init):
        """Check that a Rule subclass has case attributes set."""
        required_attributes = rule_basic_init._required_case_attributes(rule_basic_init._ruleset_schema_section())
        for attrib in required_attributes:
            # Ensure that the attribute exists - if not, an AttributeError will be raised
            getattr(rule_basic_init, attrib)

    def test_rule_name(self, rule_basic_init, rule_type):
        """Check that a Rule subclass has the expected name."""
        assert rule_basic_init.name == rule_type

    def test_rule_paths(self, rule_basic_init):
        """Check that a Rule subclass has the expected paths.

        Note:
            Excludes rules with no `paths` attribute.

        Todo:
            Is this test still needed?

        """
        if 'paths' in dir(rule_basic_init):
            for path in rule_basic_init.normalized_paths:
                assert path.startswith(rule_basic_init.context)

    @pytest.mark.parametrize("context", iati.core.tests.utilities.find_parameter_by_type(['str'], False))
    def test_rule_init_invalid_context(self, rule_constructor, context, instantiating_case):
        """Check that a Rule subclass cannot be created when context is not a string."""
        with pytest.raises(TypeError):
            rule_constructor(context, instantiating_case)

    def test_rule_invalid_case(self, rule_constructor, uninstantiating_case):
        """Check that a Rule cannot be instantiated when the case is not permitted."""
        context = 'an xpath'
        with pytest.raises(ValueError):
            rule_constructor(context, uninstantiating_case)

    def test_is_valid_for(self, valid_dataset, rule_is_valid_for):
        """Check that a given Rule returns the expected result when given Dataset."""
        assert rule_is_valid_for.is_valid_for(valid_dataset)

    def test_is_invalid_for(self, invalid_dataset, rule_is_invalid_for):
        """Check that a given Rule returns the expected result when given a Dataset."""
        assert not rule_is_invalid_for.is_valid_for(invalid_dataset)

    @pytest.mark.parametrize("junk_data", iati.core.tests.utilities.find_parameter_by_type([], False))
    def test_is_valid_for_raises_error_on_non_permitted_argument(self, rule_basic_init, junk_data):
        """Check that a given Rule returns expected error when passed an argument that is not a Dataset."""
        with pytest.raises(AttributeError):
            rule_basic_init.is_valid_for(junk_data)

    def test_is_valid_for_raises_error_when_passed_an_etree(self, rule_basic_init):
        """Check that an error is raised if an etree is given as an argument instead of a Dataset.

        Todo:
            Use more generic Dataset.

        """
        with pytest.raises(AttributeError):
            rule_basic_init.is_valid_for(iati.core.resources.load_as_tree(iati.core.resources.get_test_data_path('valid_atleastone')))

    def test_multiple_valid_context_matches_is_valid_for(self, valid_multiple_context, valid_nest_case, rule_constructor, valid_dataset):
        """Check Rule returns expected result when checking multiple contexts."""
        rule = rule_constructor(valid_multiple_context, valid_nest_case)
        assert rule.is_valid_for(valid_dataset)

    def test_multiple_valid_context_matches_is_invalid_for(self, valid_multiple_context, invalid_nest_case, rule_constructor, invalid_dataset):
        """Check Rule returns expected result when checking multiple contexts."""
        rule = rule_constructor(valid_multiple_context, invalid_nest_case)
        assert not rule.is_valid_for(invalid_dataset)


class TestRuleAtLeastOne(RuleSubclassTestBase):
    """A container for tests relating to RuleAtLeastOne."""

    @pytest.fixture
    def rule_type(self):
        """Type of Rule."""
        return 'atleast_one'

    all_valid_cases = [
        {'paths': ['element1']},  # single path
        {'paths': ['element6/@attribute']},
        {'paths': ['element2', 'element3']},  # multiple paths
        {'paths': ['element7/@attribute', 'element8/@attribute']},
        {'paths': ['element4', 'element4']},  # duplicate paths
        {'paths': ['element9/@attribute', 'element9/@attribute']},
        {'paths': ['element11']}  # multiple identitcal elements
    ]

    uninstantiating_cases = [
        {'paths': []},  # empty path array
        {'paths': ['']},  # path is an empty string
        {'paths': 'element'},  # non-array `paths`
        {'paths': [3]},  # non-string value in path array
        {'paths': ['element', 3]},  # mixed string and non-string values in path array
        {'paths': ['element/@attribute', 3]},
        {},  # empty dictionary
        {'paths': {'element'}},  # dictionary paths
        {'paths': {'element/@attribute'}},
        {'paths': 'element'},  # non-array `paths`
        {'paths': [3]},  # non-string value in path array
        {}  # empty dictionary
    ]

    invalidating_cases = [
        {'paths': ['element1']},  # single path, no matches
        {'paths': ['element9/@attribute']},
        {'paths': ['element7', 'element8']},  # multiple paths, both expected matches missing
        {'paths': ['element13/@attribute', 'element14/@attribute']}
    ]

    @pytest.fixture(params=all_valid_cases)
    def instantiating_case(self, request):
        """Permitted case for instatiating this Rule."""
        return request.param

    @pytest.fixture(params=uninstantiating_cases)
    def uninstantiating_case(self, request):
        """Non-permitted case for instatiating this Rule."""
        return request.param

    @pytest.fixture(params=all_valid_cases)
    def validating_case(self, request):
        """Permitted case for validating an XML dataset against RuleAtLeastOne."""
        return request.param

    @pytest.fixture(params=invalidating_cases)
    def invalidating_case(self, request):
        """Non-permitted case for validating an XML dataset against RuleAtLeastOne."""
        return request.param

    @pytest.fixture
    def valid_nest_case(self):
        """Non-permitted case for validating an XML dataset against RuleAtLeastOne in nested context."""
        return {'paths': ['element5', 'element10']}

    @pytest.fixture
    def invalid_nest_case(self):
        """Non-permitted case for validating an XML dataset against RuleAtLeastOne in nested context."""
        return {'paths': ['element2', 'element10/@attribute']}

    @pytest.fixture
    def valid_dataset(self):
        """Return valid dataset for this Rule."""
        return iati.core.tests.utilities.DATASET_FOR_ATLEASTONE_RULE_VALID

    @pytest.fixture
    def invalid_dataset(self):
        """Invalid dataset for this Rule."""
        return iati.core.tests.utilities.DATASET_FOR_ATLEASTONE_RULE_INVALID


class TestRuleDateOrder(RuleSubclassTestBase):
    """A container for tests relating to RuleDateOrder.

    Note:
        RuleDateOrder is special and is implemented in a weird way. It is not a happy duck. Therefore, it has special cases that will instantiate but are not valid, which is not the case with other Rules.

    Todo:
        Test implementation of functionality to ignore function call if `less` or `more` do not return dates.

    """

    instatiating_cases = [
        {'less': 'element', 'more': 'element'},  # both `less` and `more` duplicate xpath
        {'less': 'element/@attribute', 'more': 'element/@attribute'},
        {'less': '2017-07-26T13:19:05.493Z', 'more': 'element'},  # `less` is a string-formatted date
        {'less': '2017-07-26T13:19:05.493Z', 'more': 'element/@attribute'},
        {'less': 'element', 'more': '2017-07-26T13:19:05.493Z'},  # `more` is a string-formatted date
        {'less': 'element/@attribute', 'more': '2017-07-26T13:19:05.493Z'},
        {'less': 'NOW', 'more': 'NOW'}  # both `less` and `more` as NOW
    ]

    validating_cases = [
        {'less': 'element1', 'more': 'element2'},  # correct date order
        {'less': 'element11/@attribute', 'more': 'element12/@attribute'},
        {'less': 'element3', 'more': 'NOW'},  # `more` is NOW
        {'less': 'element13/@attribute', 'more': 'NOW'},
        {'less': 'NOW', 'more': 'element4'},  # `less` is NOW
        {'less': 'NOW', 'more': 'element14/@attribute'},
        {'less': 'element5', 'more': 'element6'},  # multiple identical `less` values
        {'less': 'element15/@attribute', 'more': 'element16/@attribute'},
        {'less': 'element7', 'more': 'element8'},  # multiple identical `more` values
        {'less': 'element17/@attribute', 'more': 'element18/@attribute'},
        {'less': '//element9', 'more': '//element10'},  # nested data
        {'less': '//element19/@attribute', 'more': '//element20/@attribute'},
        {'less': 'element21', 'more': 'element22'},  # positive timezone value
        {'less': 'element29/@attribute', 'more': 'element30/@attribute'},
        {'less': 'element23', 'more': 'element24'},  # negative timezone value
        {'less': 'element31/@attribute', 'more': 'element32/@attribute'},
        {'less': 'element25', 'more': 'element26'},  # timezone not on the hour
        {'less': 'element33/@attribute', 'more': 'element34/@attribute'},
        {'less': 'element27', 'more': 'element28'},  # UTC timezone
        {'less': 'element35/@attribute', 'more': 'element36/@attribute'},
        {'less': 'nOw', 'more': 'noW'},  # not special case, should treat as regular path value
        {'less': 'now/@attribute', 'more': 'Now/@attribute'},
        {'less': 'element37', 'more': 'element38'}  # multiple identical elements
    ]

    all_valid_cases = instatiating_cases + validating_cases

    uninstantiating_cases = [
        {'less': 'start'},  # missing required attribute - `more`
        {'more': 'end'},  # missing required attribute - `less`
        {'less': '', 'more': ''},  # path case is empty string
        {'less': 1501075031590, 'more': 'end-xpath'},  # `less` is not a string
        {'less': 'start-xpath', 'more': 1501075031590},  # `more` is not a string
        {},  # empty dictionary
        {'less': ['start']},  # less is a list
        {'more': ['end']},  # more is a list
    ]

    invalidating_cases = [
        {'less': 'element1', 'more': 'element2'},  # dates not in chronological order
        {'less': 'element14/@attribute', 'more': 'element15/@attribute'},
        {'less': 'element3', 'more': 'element4'},  # dates have identical values
        {'less': 'element16/@attribute', 'more': 'element17/@attribute'},
        {'less': 'NOW', 'more': 'element5'},  # `more` is chronologically before NOW
        {'less': 'NOW', 'more': 'element18/@attribute'},
        {'less': 'element6', 'more': 'NOW'},  # `less` is chronologically after NOW
        {'less': 'element19/@attribute', 'more': 'NOW'},
        {'less': '//element7', 'more': '//element8'},  # nested dates not in chronological order
        {'less': '//element20/@attribute', 'more': '//element21/@attribute'},
        {'less': 'element9', 'more': 'element9'},  # `less` and `more` reference the same date
        {'less': 'element22/@attribute', 'more': 'element22/@attribute'},
        {'less': 'element10', 'more': 'element11'},  # multiple identical `less` dates that are chronologically after `more`
        {'less': 'element23/@attribute', 'more': 'element24/@attribute'},
        {'less': 'element12', 'more': 'element13'},  # multiple identical `more` dates that are chronologically before `less`
        {'less': 'element25/@attribute', 'more': 'element26/@attribute'},
        {'less': 'element27', 'more': 'element28'}  # multiple identical elements in incorrect order
    ]

    @pytest.fixture
    def rule_type(self):
        """Type of Rule."""
        return 'date_order'

    @pytest.fixture(params=all_valid_cases)
    def instantiating_case(self, request):
        """Permitted case for this Rule."""
        return request.param

    @pytest.fixture(params=uninstantiating_cases)
    def uninstantiating_case(self, request):
        """Non-permitted case for instatiating this Rule."""
        return request.param

    @pytest.fixture(params=validating_cases)
    def validating_case(self, request):
        """Permitted cases for validating an XML dataset against RuleDateOrder."""
        return request.param

    @pytest.fixture(params=invalidating_cases)
    def invalidating_case(self, request):
        """Non-permitted cases for validating an XML dataset against RuleDateOrder."""
        return request.param

    @pytest.fixture(params=[
        {'less': '//element9', 'more': '//element10'},
        {'less': '//element19/@attribute', 'more': '//element20/@attribute'}
    ])
    def valid_nest_case(self, request):
        """Non-permitted case for validating an XML dataset against RuleDateOrder in nested context."""
        return request.param

    @pytest.fixture(params=[
        {'less': '//element7', 'more': '//element8'},
        {'less': '//element20/@attribute', 'more': '//element21/@attribute'}
    ])
    def invalid_nest_case(self, request):
        """Non-permitted case for validating an XML dataset against RuleDateOrder in nested context."""
        return request.param

    @pytest.fixture
    def invalid_dataset(self):
        """Invalid dataset for instatiating this Rule."""
        return iati.core.tests.utilities.DATASET_FOR_DATEORDER_RULE_INVALID

    @pytest.fixture
    def valid_dataset(self):
        """Return valid dataset for this Rule."""
        return iati.core.tests.utilities.DATASET_FOR_DATEORDER_RULE_VALID

    @pytest.mark.parametrize("case", [
        {'less': 'element1', 'more': 'element2'},  # Euro-date format
        {'less': 'element17/@attribute', 'more': 'element18/@attribute'},
        {'less': 'element3', 'more': 'element4'},  # USA-date format
        {'less': 'element19/@attribute', 'more': 'element20/@attribute'},
        {'less': 'element5', 'more': 'element6'},  # month is given as text
        {'less': 'element21/@attribute', 'more': 'element22/@attribute'},
        {'less': 'element7', 'more': 'element8'},  # year given in shortened format
        {'less': 'element23/@attribute', 'more': 'element24/@attribute'},
        {'less': 'element9', 'more': 'element10'},  # leading characters included
        {'less': 'element25/@attribute', 'more': 'element26/@attribute'},
        {'less': 'element11', 'more': 'element12'},  # non-permitted trailing characters
        {'less': 'element27/@attribute', 'more': 'element28/@attribute'},
        {'less': 'element13', 'more': 'element14'},  # leading whitespace
        {'less': 'element29/@attribute', 'more': 'element30/@attribute'},
        {'less': 'element15', 'more': 'element16'},  # trailing whitespace
        {'less': 'element31/@attribute', 'more': 'element32/@attribute'},
        {'less': 'element33', 'more': 'element34'},  # timezone not zero-padded
        {'less': 'element35/@attribute', 'more': 'element36/@attribute'},
        {'less': 'element37', 'more': 'element38'},  # non-permitted leading timezone character
        {'less': 'element39/@attribute', 'more': 'element40/@attribute'},
        {'less': 'element41', 'more': 'element42'}  # multiple identical elements but non-duplicated values
    ])
    def test_incorrect_date_format_raises_error(self, valid_single_context, case, rule_constructor):
        """Check that a dataset with dates in an incorrect format raise expected error."""
        rule = rule_constructor(valid_single_context, case)
        with pytest.raises(ValueError):
            rule.is_valid_for(iati.core.tests.utilities.DATASET_FOR_DATEORDER_RULE_INVALID_DATE_FORMAT)

    @pytest.mark.parametrize("case", [
        {'less': 'element39', 'more': 'element40'},  # `less` date missing
        {'less': 'element43', 'more': 'element44'},
        {'less': 'element41', 'more': 'element42'},  # `more` date missing
        {'less': 'element45', 'more': 'element46'}
    ])
    def test_is_valid_for_returns_None(self, valid_single_context, case, rule_constructor, valid_dataset):
        """Check that None is returned when expected date not found."""
        rule = rule_constructor(valid_single_context, case)
        assert rule.is_valid_for(valid_dataset) is None


class TestRuleDependent(RuleSubclassTestBase):
    """A container for tests relating to RuleDependent."""

    all_valid_cases = [
        {'paths': ['element1']},  # single path
        {'paths': ['element7/@attribute']},
        {'paths': ['element2', 'element3']},  # multiple paths
        {'paths': ['element8/@attribute', 'element9/@attribute']},
        {'paths': ['element4', 'element4']},  # duplicate paths
        {'paths': ['element10/@attribute', 'element10/@attribute']},
        {'paths': ['element13', 'element14']}  # duplicate elements
    ]

    uninstantiating_cases = [
        {'paths': []},  # empty path array
        {'paths': ['']},  # path is an empty string
        {'paths': 'path_1'},  # non-array `paths`
        {'paths': [3]},  # non-string value in path array
        {'paths': ['path_1', 3]},  # mixed string and non-string value in path array
        {},  # empty dictionary
        {'paths': {'path_1'}}  # path value is dictionary instead of list
    ]

    invalidating_cases = [
        {'paths': ['element1', 'element2', 'element3']},  # dependent element missing
        {'paths': ['element4/@attribute', 'element5/@attribute', 'element6/@attribute']},  # dependent attribute missing
        {'paths': ['element10', 'element11']}  # dependent element of duplicate element missing
    ]

    @pytest.fixture
    def rule_type(self):
        """Type of Rule."""
        return 'dependent'

    @pytest.fixture(params=all_valid_cases)
    def instantiating_case(self, request):
        """Permitted case for this Rule."""
        return request.param

    @pytest.fixture(params=uninstantiating_cases)
    def uninstantiating_case(self, request):
        """Non-permitted case for instatiating this Rule."""
        return request.param

    @pytest.fixture(params=all_valid_cases)
    def validating_case(self, request):
        """Permitted cases for validating an XML dataset against RuleDependent."""
        return request.param

    @pytest.fixture(params=invalidating_cases)
    def invalidating_case(self, request):
        """Non-permitted cases for validating an XML dataset against RuleDependent."""
        return request.param

    @pytest.fixture(params=[
        {'paths': ['./element5', './element6']},
        {'paths': ['./element11/@attribute', './element12/@attribute']}
    ])
    def valid_nest_case(self, request):
        """Permitted case for validating an XML dataset against RuleDependent in nested context."""
        return request.param

    @pytest.fixture(params=[
        {'paths': ['./element7', './element8']},
        {'paths': ['./element9/@attribute', './element10/@attribute']}
    ])
    def invalid_nest_case(self, request):
        """Non-permitted case for validating an XML dataset against RuleDependent in nested context."""
        return request.param

    @pytest.fixture
    def invalid_dataset(self):
        """Invalid dataset for instatiating this Rule."""
        return iati.core.tests.utilities.DATASET_FOR_DEPENDENT_RULE_INVALID

    @pytest.fixture
    def valid_dataset(self):
        """Return valid dataset for this Rule."""
        return iati.core.tests.utilities.DATASET_FOR_DEPENDENT_RULE_VALID


class TestRuleNoMoreThanOne(RuleSubclassTestBase):
    """A container for tests relating to RuleNoMoreThanOne."""

    all_valid_cases = [
        {'paths': ['element1']},  # single path
        {'paths': ['element5/@attribute']},
        {'paths': ['element2', 'element3']},  # multiple paths
        {'paths': ['element6/@attribute', 'element7/@attribute']},
        {'paths': ['element4', 'element4']},  # duplicate paths
        {'paths': ['element8/@attribute', 'element8/@attribute']}
    ]

    uninstantiating_cases = [
        {'paths': []},  # empty path array
        {'paths': ['']},  # path is an empty string
        {'paths': 'path_1'},  # non-array `paths`
        {'paths': [3]},  # non-string value in path array
        {'paths': ['path_1', 3]},  # mixed string and non-string value in path array
        {},  # empty dictionary
        {'paths': {'path_1'}}  # dictionary paths
    ]

    invalidating_cases = [
        {'paths': ['element1']},  # single path
        {'paths': ['element7/@attribute']},
        {'paths': ['element2', 'element3']},  # multiple paths
        {'paths': ['element8/@attribute', 'element9/@attribute']},
        {'paths': ['element4', 'element4']},  # duplicate paths
        {'paths': ['element10/@attribute', 'element10/@attribute']},
        {'paths': ['element5', 'element6']},  # one path valid, another invalid
        {'paths': ['element11/@attribute', 'element12/@attribute']}
    ]

    @pytest.fixture
    def rule_type(self):
        """Type of Rule."""
        return 'no_more_than_one'

    @pytest.fixture(params=all_valid_cases)
    def instantiating_case(self, request):
        """Permitted case for instatiating this Rule."""
        return request.param

    @pytest.fixture(params=uninstantiating_cases)
    def uninstantiating_case(self, request):
        """Non-permitted case for instatiating this Rule."""
        return request.param

    @pytest.fixture(params=all_valid_cases)
    def validating_case(self, request):
        """Permitted cases for validating an XML dataset against RuleNoMoreThanOne."""
        return request.param

    @pytest.fixture(params=invalidating_cases)
    def invalidating_case(self, request):
        """Non-permitted casesd for validating an XML dataset against RuleNoMoreThanOne."""
        return request.param

    @pytest.fixture
    def valid_nest_case(self):
        """Permitted case for validating an XML dataset against RuleNoMoreThanOne in nested context."""
        return {'paths': ['element9', 'element10/@attribute']}

    @pytest.fixture
    def invalid_nest_case(self):
        """Non-permitted case for validating an XML dataset against RuleNoMoreThanOne in nested context."""
        return {'paths': ['element13', 'element14/@attribute']}

    @pytest.fixture
    def invalid_dataset(self):
        """Invalid dataset for this Rule."""
        return iati.core.tests.utilities.DATASET_FOR_NOMORETHANONE_RULE_INVALID

    @pytest.fixture
    def valid_dataset(self):
        """Return valid dataset for this Rule."""
        return iati.core.tests.utilities.DATASET_FOR_NOMORETHANONE_RULE_VALID


class TestRuleRegexMatches(RuleSubclassTestBase):
    """A container for tests relating to RuleRegexMatches."""

    all_valid_cases = [
        {'regex': r'\btest\b', 'paths': ['element1']},  # single path with regex
        {'regex': r'\btest\b', 'paths': ['element5/@attribute']},
        {'regex': r'\btest\b', 'paths': ['element2', 'element3']},  # multiple paths with regex
        {'regex': r'\btest\b', 'paths': ['element6/@attribute', 'element7/@attribute']},
        {'regex': r'\btest\b', 'paths': ['element4', 'element4']},  # duplicate paths with regex
        {'regex': r'\btest\b', 'paths': ['element8/@attribute', 'element8/@attribute']},
        {'regex': r'\btest\b', 'paths': ['element11']}  # duplicate element
    ]

    uninstantiating_cases = [
        {'regex': r'some regex', 'paths': []},  # empty path array
        {'regex': r'some regex', 'paths': ['']},  # paths is an empty string
        {'regex': r'some regex', 'paths': 'path_1'},  # non-array `paths`
        {'regex': r'some regex', 'paths': [3]},  # non-string value in path array
        {'regex': r'some regex', 'paths': ['path_1', 3]},  # mixed string and non-string value in path array
        {'regex': r'some regex'},  # missing required attribute - `paths`
        {'paths': ['path_1', 'path_2']},  # missing required attribute - `regex`
        {'regex': r'[', 'paths': ['path_1']},  # provided string not a valid regex
        {'regex': 3, 'paths': ['path_1']},  # provided regex not a string
        {},  # empty dictionary
        {'regex': r'some regex', 'paths': {'path_1'}},  # dictionary paths
        {'regex': [r'some regex'], 'paths': 'path_1'},  # list regex
        {'regex': r'', 'paths': ['path_1']}  # regex is an empty string
    ]

    invalidating_cases = [
        {'regex': r'\btest\b', 'paths': ['element1']},  # single path with regex
        {'regex': r'\btest\b', 'paths': ['element5/@attribute']},
        {'regex': r'\btest\b', 'paths': ['element2', 'element3']},  # multiple paths with regex
        {'regex': r'\btest\b', 'paths': ['element6/@attribute', 'element7/@attribute']},
        {'regex': r'\btest\b', 'paths': ['element4', 'element4']},  # duplicate paths with regex
        {'regex': r'\btest\b', 'paths': ['element8/@attribute', 'element8/@attribute']},
        {'regex': r'\btest\b', 'paths': ['element11']}  # duplicate element
    ]

    nest_case = [{'regex': r'\btest\b', 'paths': ['./element9', './element10/@attribute']}]

    @pytest.fixture
    def rule_type(self):
        """Type of Rule."""
        return 'regex_matches'

    @pytest.fixture(params=all_valid_cases)
    def instantiating_case(self, request):
        """Permitted case for instatiating this Rule."""
        return request.param

    @pytest.fixture(params=uninstantiating_cases)
    def uninstantiating_case(self, request):
        """Non-permitted case for instatiating this Rule."""
        return request.param

    @pytest.fixture(params=all_valid_cases)
    def validating_case(self, request):
        """Permitted cases for validating an XML dataset against RuleRegexMatches."""
        return request.param

    @pytest.fixture(params=invalidating_cases)
    def invalidating_case(self, request):
        """Non-permitted cases for validating an XML dataset against RuleRegexMatches."""
        return request.param

    @pytest.fixture(params=nest_case)
    def valid_nest_case(self, request):
        """Permitted case for validating an XML dataset against RuleRegexMatches in nested context."""
        return request.param

    @pytest.fixture(params=nest_case)
    def invalid_nest_case(self, request):
        """Non-permitted case for validating an XML dataset against RuleRegexMatches in nested context."""
        return request.param

    @pytest.fixture
    def invalid_dataset(self):
        """Invalid dataset for this Rule."""
        return iati.core.tests.utilities.DATASET_FOR_REGEXMATCHES_RULE_INVALID

    @pytest.fixture
    def valid_dataset(self):
        """Return valid dataset for this Rule."""
        return iati.core.tests.utilities.DATASET_FOR_REGEXMATCHES_RULE_VALID


class TestRuleRegexNoMatches(RuleSubclassTestBase):
    """A container for tests relating to RuleRegexNoMatches."""

    all_valid_cases = [
        {'regex': r'\btest\b', 'paths': ['element1']},  # single path with regex
        {'regex': r'\btest\b', 'paths': ['element5/@attribute']},
        {'regex': r'\btest\b', 'paths': ['element2', 'element3']},  # multiple paths with regex
        {'regex': r'\btest\b', 'paths': ['element6/@attribute', 'element7/@attribute']},
        {'regex': r'\btest\b', 'paths': ['element4', 'element4']},  # duplicate paths with regex
        {'regex': r'\btest\b', 'paths': ['element8/@attribute', 'element8/@attribute']},
        {'regex': r'\btest\b', 'paths': ['element11']}  # duplicate element
    ]

    uninstantiating_cases = [
        {'regex': 'some regex', 'paths': []},  # empty path array
        {'regex': r'some regex', 'paths': ['']},  # paths is an empty string
        {'regex': 'some regex', 'paths': 'path_1'},  # non-array `paths`
        {'regex': 'some regex', 'paths': [3]},  # non-string value in path array
        {'regex': 'some regex', 'paths': ['path_1', 3]},  # mixed string and non-string value in path array
        {'regex': 'some regex'},  # missing required attribute - `paths`
        {'paths': ['path_1', 'path_2']},  # missing required attribute - `regex`
        {'regex': '[', 'paths': ['path_1']},  # provided string not a valid regex
        {'regex': 3, 'paths': ['path_1']},  # provided regex not a string
        {},  # empty dictionary
        {'regex': 'some regex', 'paths': {'path_1'}},  # dictionary paths
        {'regex': ['some regex'], 'paths': 'path_1'},  # list regex
        {'regex': '', 'paths': ['path_1']}  # regex is an empty string
    ]

    invalidating_cases = [
        {'regex': r'\btest\b', 'paths': ['element1']},  # single path with regex
        {'regex': r'\btest\b', 'paths': ['element5/@attribute']},
        {'regex': r'\btest\b', 'paths': ['element2', 'element3']},  # multiple paths with regex
        {'regex': r'\btest\b', 'paths': ['element6/@attribute', 'element7/@attribute']},
        {'regex': r'\btest\b', 'paths': ['element4', 'element4']},  # duplicate paths with regex
        {'regex': r'\btest\b', 'paths': ['element8/@attribute', 'element8/@attribute']},
        {'regex': r'\btest\b', 'paths': ['element11']}  # duplicate element
    ]

    nest_case = [{'regex': r'\btest\b', 'paths': ['./element9', './element10/@attribute']}]

    @pytest.fixture
    def rule_type(self):
        """Type of Rule."""
        return 'regex_no_matches'

    @pytest.fixture(params=all_valid_cases)
    def instantiating_case(self, request):
        """Permitted case for instatiating this Rule."""
        return request.param

    @pytest.fixture(params=uninstantiating_cases)
    def uninstantiating_case(self, request):
        """Non-permitted case for instatiating this Rule."""
        return request.param

    @pytest.fixture(params=all_valid_cases)
    def validating_case(self, request):
        """Permitted cases for validating an XML dataset against RuleRegexNoMatches."""
        return request.param

    @pytest.fixture(params=invalidating_cases)
    def invalidating_case(self, request):
        """Non-permitted cases for validating an XML dataset against RuleRegexNoMatches."""
        return request.param

    @pytest.fixture(params=nest_case)
    def valid_nest_case(self, request):
        """Permitted case for validating an XML dataset against RuleRegexNoMatches in nested context."""
        return request.param

    @pytest.fixture(params=nest_case)
    def invalid_nest_case(self, request):
        """Non-permitted case for validating an XML dataset against RuleRegexNoMatches in nested context."""
        return request.param

    @pytest.fixture
    def invalid_dataset(self):
        """Invalid dataset for this Rule."""
        return iati.core.tests.utilities.DATASET_FOR_REGEXNOMATCHES_RULE_INVALID

    @pytest.fixture
    def valid_dataset(self):
        """Return valid dataset for this Rule."""
        return iati.core.tests.utilities.DATASET_FOR_REGEXNOMATCHES_RULE_VALID


class TestRuleStartsWith(RuleSubclassTestBase):
    """A container for tests relating to RuleStartsWith."""

    all_valid_cases = [
        {'start': 'prefix', 'paths': ['element1']},  # single path with valid prefix string
        {'start': 'prefix', 'paths': ['element5/@attribute']},
        {'start': 'prefix', 'paths': ['element2', 'element3']},  # multiple paths with valid prefix string
        {'start': 'prefix', 'paths': ['element6/@attribute', 'element7/@attribute']},
        {'start': 'prefix', 'paths': ['element4', 'element4']},  # duplicate paths with valid prefix string
        {'start': 'prefix', 'paths': ['element8/@attribute', 'element8/@attribute']},
        {'start': 'prefix', 'paths': ['element11']}  # duplicate element
    ]

    uninstantiating_cases = [
        {'start': 'prefix-xpath', 'paths': []},  # empty path array
        {'start': 'prefix-xpath', 'paths': 'path_1'},  # non-array `paths`
        {'start': 'prefix-xpath', 'paths': [3]},  # non-string value in path array
        {'start': 'prefix-xpath', 'paths': ['path_1', 3]},  # mixed string and non-string value in path array
        {'start': 3, 'paths': ['path_1']},  # provided prefix xpath not a string
        {'start': 'prefix-xpath'},  # missing required attribute - `paths`
        {'paths': ['path_1', 'path_2']},  # missing required attribute - `start`
        {},  # empty dictionary
        {'start': 'prefix-xpath', 'paths': {'path_1'}},  # dictionary paths
        {'start': ['prefix-xpath'], 'paths': ['path_1']},  # list start
        {'start': '', 'paths': ['path_1']},  # start is an empty string
        {'start': 'prefix_path', 'paths': ['']}  # paths is an empty string
    ]

    invalidating_cases = [
        {'start': 'prefix', 'paths': ['element1']},  # single path with valid prefix string
        {'start': 'prefix', 'paths': ['element5/@attribute']},
        {'start': 'prefix', 'paths': ['element2', 'element3']},  # multiple paths with valid prefix string
        {'start': 'prefix', 'paths': ['element6/@attribute', 'element7/@attribute']},
        {'start': 'prefix', 'paths': ['element4', 'element4']},  # duplicate paths with valid prefix string
        {'start': 'prefix', 'paths': ['element8/@attribute', 'element8/@attribute']},
        {'start': 'prefix', 'paths': ['element11']}  # duplicate element
    ]

    nest_case = [{'start': 'prefix', 'paths': ['element9', 'element10/@attribute']}]

    @pytest.fixture
    def rule_type(self):
        """Type of Rule."""
        return 'startswith'

    @pytest.fixture(params=all_valid_cases)
    def instantiating_case(self, request):
        """Permitted case for instatiating this Rule."""
        return request.param

    @pytest.fixture(params=uninstantiating_cases)
    def uninstantiating_case(self, request):
        """Non-permitted case for instatiating this Rule."""
        return request.param

    @pytest.fixture(params=all_valid_cases)
    def validating_case(self, request):
        """Permitted cases for validating an XML dataset against RuleStartsWith."""
        return request.param

    @pytest.fixture(params=invalidating_cases)
    def invalidating_case(self, request):
        """Non-permitted cases for validating an XML dataset against RuleStartsWith."""
        return request.param

    @pytest.fixture(params=nest_case)
    def valid_nest_case(self, request):
        """Permitted case for validating an XML dataset against RuleStartsWith in nested context."""
        return request.param

    @pytest.fixture(params=nest_case)
    def invalid_nest_case(self, request):
        """Non-permitted case for validating an XML dataset against RuleStartsWith in nested context."""
        return request.param

    @pytest.fixture
    def invalid_dataset(self):
        """Invalid dataset for this Rule."""
        return iati.core.tests.utilities.DATASET_FOR_STARTSWITH_RULE_INVALID

    @pytest.fixture
    def valid_dataset(self):
        """Return valid dataset for this Rule."""
        return iati.core.tests.utilities.DATASET_FOR_STARTSWITH_RULE_VALID


class TestRuleSum(RuleSubclassTestBase):
    """A container for tests relating to RuleSum.

    Todo:
        **Determine if assumption that double counting of elements should be not permitted when duplicate paths specified, but should when multiple elements exist, is correct.

    """

    all_valid_cases = [
        {'paths': ['element1'], 'sum': 3},  # single path with sum
        {'paths': ['element19/@attribute'], 'sum': 3},
        {'paths': ['element2', 'element3'], 'sum': 3},  # multiple paths with sum
        {'paths': ['element20/@attribute', 'element21/@attribute'], 'sum': 3},
        {'paths': ['element4', 'element4'], 'sum': 3},  # duplicate paths with sum **
        {'paths': ['element22/@attribute', 'element22/@attribute'], 'sum': 3},  # **
        {'paths': ['element5', 'element6'], 'sum': -1000},  # negative sum
        {'paths': ['element23/@attribute', 'element24/@attribute'], 'sum': -1000},
        {'paths': ['element7', 'element8'], 'sum': 101},  # sum greater than standard percentage limit
        {'paths': ['element25/@attribute', 'element26/@attribute'], 'sum': 101},
        {'paths': ['element9', 'element10'], 'sum': 15.5},  # decimal sum
        {'paths': ['element27/@attribute', 'element28/@attribute'], 'sum': 15.5},
        {'paths': ['element11', 'element12'], 'sum': 0},  # zero sum
        {'paths': ['element29/@attribute', 'element30/@attribute'], 'sum': 0},
        {'paths': ['element13', 'element14'], 'sum': float(10**100)},  # big sum
        {'paths': ['element31/@attribute', 'element32/@attribute'], 'sum': float(10**100)},
        {'paths': ['element15', 'element16'], 'sum': float(-10**100)},  # tiny sum
        {'paths': ['element33/@attribute', 'element34/@attribute'], 'sum': float(-10**100)},
        {'paths': ['element17', 'element18'], 'sum': 2.99792458e6},  # exponential sum
        {'paths': ['element35/@attribute', 'element36/@attribute'], 'sum': 2.99792458e6},
        {'paths': ['element37'], 'sum': 50}  # duplicate elements in data **
    ]

    uninstantiating_cases = [
        {'paths': [], 'sum': 3},  # empty path array
        {'paths': 'path_1', 'sum': 3},  # non-array `paths`
        {'paths': [3], 'sum': 3},  # non-string value in path array
        {'paths': ['path_1', 3], 'sum': 3},  # mixed string and non-string value in path array
        {'paths': ['path_1', 'path_2']},  # missing required attribute - `sum`
        {'sum': 100},  # missing required attribute - `paths`
        {},  # empty dictionary
        {'paths': ['path_1'], 'sum': '3'},  # sum is a string representation of a number
        {'sum': 100, 'paths': {'path_1'}},  # dictionary paths
        {'sum': [100], 'paths': 'path_1'},  # list sum
        {'paths': [''], 'sum': 100},  # empty paths string
        {'paths': ['path_1'], 'sum': ''}  # sum is empty string
    ]

    invalidating_cases = [
        {'paths': ['element1'], 'sum': 3},  # single path with sum
        {'paths': ['element19/@attribute'], 'sum': 3},
        {'paths': ['element2', 'element3'], 'sum': 3},  # multiple paths with sum
        {'paths': ['element20/@attribute', 'element21/@attribute'], 'sum': 3},
        {'paths': ['element4', 'element4'], 'sum': 3},  # duplicate paths with sum **
        {'paths': ['element22/@attribute', 'element22/@attribute'], 'sum': 3},  # **
        {'paths': ['element5', 'element6'], 'sum': -1000},  # negative sum
        {'paths': ['element23/@attribute', 'element24/@attribute'], 'sum': -1000},
        {'paths': ['element7', 'element8'], 'sum': 101},  # sum greater than standard percentage limit
        {'paths': ['element25/@attribute', 'element26/@attribute'], 'sum': 101},
        {'paths': ['element9', 'element10'], 'sum': 15.5},  # decimal sum
        {'paths': ['element27/@attribute', 'element28/@attribute'], 'sum': 15.5},
        {'paths': ['element11', 'element12'], 'sum': 0},  # zero sum
        {'paths': ['element29/@attribute', 'element30/@attribute'], 'sum': 0},
        {'paths': ['element13', 'element14'], 'sum': float(10**100)},  # big sum
        {'paths': ['element31/@attribute', 'element32/@attribute'], 'sum': float(10**100)},
        {'paths': ['element15', 'element16'], 'sum': float(-10**100)},  # tiny sum
        {'paths': ['element33/@attribute', 'element34/@attribute'], 'sum': float(-10**100)},
        {'paths': ['element17', 'element18'], 'sum': 2.99792458e6},  # exponential sum
        {'paths': ['element35/@attribute', 'element36/@attribute'], 'sum': 2.99792458e6},
        {'paths': ['element37'], 'sum': 50}  # duplicate elements in data **
    ]

    nest_cases = [
        {'paths': ['//element38', '//element39'], 'sum': 3},
        {'paths': ['//element40/@attribute', '//element41/@attribute'], 'sum': 3}
    ]

    @pytest.fixture
    def rule_type(self):
        """Type of Rule."""
        return 'sum'

    @pytest.fixture(params=all_valid_cases)
    def instantiating_case(self, request):
        """Permitted case for instatiating this Rule."""
        return request.param

    @pytest.fixture(params=uninstantiating_cases)
    def uninstantiating_case(self, request):
        """Non-permitted case for instatiating this Rule."""
        return request.param

    @pytest.fixture(params=all_valid_cases)
    def validating_case(self, request):
        """Permitted cases for validating an XML dataset against RuleSum."""
        return request.param

    @pytest.fixture(params=invalidating_cases)
    def invalidating_case(self, request):
        """Non-permitted cases for validating an XML dataset against RuleSum."""
        return request.param

    @pytest.fixture(params=nest_cases)
    def valid_nest_case(self, request):
        """Permitted case for validating an XML dataset against RuleSum in nested context."""
        return request.param

    @pytest.fixture(params=nest_cases)
    def invalid_nest_case(self, request):
        """Non-permitted case for validating an XML dataset against RuleSum in nested context."""
        return request.param

    @pytest.fixture
    def invalid_dataset(self):
        """Invalid dataset for this Rule."""
        return iati.core.tests.utilities.DATASET_FOR_SUM_RULE_INVALID

    @pytest.fixture
    def valid_dataset(self):
        """Return valid dataset for this Rule."""
        return iati.core.tests.utilities.DATASET_FOR_SUM_RULE_VALID


class TestRuleUnique(RuleSubclassTestBase):
    """A container for tests relating to RuleUnique."""

    all_valid_cases = [
        {'paths': ['element1']},  # single path
        {'paths': ['element5/@attribute']},
        {'paths': ['element2', 'element3']},  # multiple paths
        {'paths': ['element6/@attribute', 'element7/@attribute']},
        {'paths': ['element4', 'element4']},  # duplicate paths
        {'paths': ['element8/@attribute', 'element8/@attribute']},
        {'paths': ['element13']}  # duplicate elements exist for path
    ]

    uninstantiating_cases = [
        {'paths': []},  # empty path array
        {'paths': 'path_1'},  # non-array `paths`
        {'paths': [3]},  # non-string value in path array
        {'paths': ['path_1', 3]},  # mixed string and non-string value in path array
        {},  # empty dictionary
        {'paths': {'path_1'}}
    ]

    invalidating_cases = [
        {'paths': ['element1', 'element2']},  # multiple paths
        {'paths': ['element3/@attribute', 'element4/@attribute']},
        {'paths': ['element9']}  # duplicate elements exist for path
    ]

    @pytest.fixture
    def rule_type(self):
        """Type of Rule."""
        return 'unique'

    @pytest.fixture(params=all_valid_cases)
    def instantiating_case(self, request):
        """Permitted case for instatiating this Rule."""
        return request.param

    @pytest.fixture(params=uninstantiating_cases)
    def uninstantiating_case(self, request):
        """Non-permitted case for instatiating this Rule."""
        return request.param

    @pytest.fixture(params=all_valid_cases)
    def validating_case(self, request):
        """Permitted cases for validating an XML dataset against RuleUnique."""
        return request.param

    @pytest.fixture(params=invalidating_cases)
    def invalidating_case(self, request):
        """Non-permitted cases for validating an XML dataset against RuleUnique."""
        return request.param

    @pytest.fixture(params=[
        {'paths': ['element9', 'element10']},
        {'paths': ['element11/@attribute', 'element12/@attribute']}
    ])
    def valid_nest_case(self, request):
        """Permitted case for validating an XML dataset against RuleUnique in nested context."""
        return request.param

    @pytest.fixture(params=[
        {'paths': ['element5', 'element6']},
        {'paths': ['element7/@attribute', 'element8/@attribute']}
    ])
    def invalid_nest_case(self, request):
        """Non-permitted case for validating an XML dataset against RuleUnique in nested context."""
        return request.param

    @pytest.fixture
    def invalid_dataset(self):
        """Invalid dataset for this Rule."""
        return iati.core.tests.utilities.DATASET_FOR_UNIQUE_RULE_INVALID

    @pytest.fixture
    def valid_dataset(self):
        """Return valid dataset for this Rule."""
        return iati.core.tests.utilities.DATASET_FOR_UNIQUE_RULE_VALID<|MERGE_RESOLUTION|>--- conflicted
+++ resolved
@@ -30,12 +30,8 @@
         with pytest.raises(ValueError):
             iati.core.Ruleset(not_a_ruleset)
 
-<<<<<<< HEAD
-    @pytest.mark.parametrize("byte_array", iati.core.tests.utilities.find_parameter_by_type(['bytearray']))
-=======
     @pytest.mark.skip(reason="Bytearrays cause multiple types of errors. This is confusing. Probs due to the stupid null byte at the start of one of the sample bytearrays. Grr! Argh!")
     @pytest.mark.parametrize("byte_array", iati.core.tests.utilities.generate_test_types(['bytearray']))
->>>>>>> c2760635
     def test_ruleset_init_ruleset_str_bytearray(self, byte_array):
         """Check that a Ruleset cannot be created when given at least one Rule in a bytearray format."""
         with pytest.raises(ValueError):
@@ -163,10 +159,6 @@
         with pytest.raises(TypeError):
             rule_constructor()
 
-<<<<<<< HEAD
-    @pytest.mark.parametrize("case", iati.core.tests.utilities.find_parameter_by_type(['mapping'], False))
-=======
-    @pytest.mark.parametrize("rule_constructor", rule_constructors)
     @pytest.mark.parametrize("xpath_base", iati.core.tests.utilities.generate_test_types(['str'], True))
     def test_rule_init_invalid_xpath_base(self, rule_constructor, xpath_base):
         """Check that a Rule cannot be created when xpath_base is not a string.
@@ -176,12 +168,10 @@
         """
         case = dict()
 
-        with pytest.raises(ValueError):
+        with pytest.raises(TypeError):
             rule_constructor(xpath_base, case)
 
-    @pytest.mark.parametrize("rule_constructor", rule_constructors)
     @pytest.mark.parametrize("case", iati.core.tests.utilities.generate_test_types(['mapping'], True))
->>>>>>> c2760635
     def test_rule_init_invalid_case(self, rule_constructor, case):
         """Check that a Rule cannot be created when case is not a dictionary."""
         context = 'an xpath'
@@ -275,7 +265,7 @@
             for path in rule_basic_init.normalized_paths:
                 assert path.startswith(rule_basic_init.context)
 
-    @pytest.mark.parametrize("context", iati.core.tests.utilities.find_parameter_by_type(['str'], False))
+    @pytest.mark.parametrize("context", iati.core.tests.utilities.generate_test_types(['str'], True))
     def test_rule_init_invalid_context(self, rule_constructor, context, instantiating_case):
         """Check that a Rule subclass cannot be created when context is not a string."""
         with pytest.raises(TypeError):
@@ -295,7 +285,7 @@
         """Check that a given Rule returns the expected result when given a Dataset."""
         assert not rule_is_invalid_for.is_valid_for(invalid_dataset)
 
-    @pytest.mark.parametrize("junk_data", iati.core.tests.utilities.find_parameter_by_type([], False))
+    @pytest.mark.parametrize("junk_data", iati.core.tests.utilities.generate_test_types([], True))
     def test_is_valid_for_raises_error_on_non_permitted_argument(self, rule_basic_init, junk_data):
         """Check that a given Rule returns expected error when passed an argument that is not a Dataset."""
         with pytest.raises(AttributeError):
