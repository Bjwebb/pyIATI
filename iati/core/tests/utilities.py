"""A module containing utility constants and functions for tests.

A large number of constants containing example file content are contained. These constants are named from left to right, with general properties first, then leading into more specific information. These names indicate what they are used for.

Example:
    To load a file into a string::

        name_of_file = 'a-file-name-without-the-extension'
        CONSTANT_NAME = load_as_string(name_of_file)

Note:
    The current method of managing test data is known to be sub-optimal. Suggestions for better methods that satisfy requirements are appreciated!

Todo:
    Add versions of constants that are valid for differing schema versions.

"""
import collections
import decimal
from lxml import etree
import pytest
import iati.core.constants
import iati.core.resources


def load_as_dataset(file_path):
    """Load a specified test data file as a Dataset.

    Args:
        file_path (str): The path of the file, relative to the root test data folder. Folders should be separated by a forward-slash (`/`).

    Returns:
        dataset: A Dataset containing the contents of the file at the specified location.

    Raises:
        iati.core.exceptions.ValidationError: If the provided XML does not conform to the IATI standard.

    """
    return iati.core.resources.load_as_dataset(iati.core.resources.get_test_data_path(file_path))


def load_as_string(file_path):
    """Load a specified test data file as a string.

    Args:
        file_path (str): The path of the file, relative to the root test data folder. Folders should be separated by a forward-slash (`/`).

    Returns:
        str (python3) / unicode (python2): The contents of the file at the specified location.

    """
    return iati.core.resources.load_as_string(iati.core.resources.get_test_data_path(file_path))


DATASET_FOR_ATLEASTONE_RULE_VALID = load_as_dataset('valid_atleastone')
"""A Dataset that is permitted by `RuleAtLeastOne`."""
DATASET_FOR_ATLEASTONE_RULE_INVALID = load_as_dataset('invalid_atleastone')
"""A Dataset that is not permitted by `RuleAtLeastOne`."""

DATASET_FOR_DATEORDER_RULE_VALID = load_as_dataset('valid_dateorder')
"""A Dataset that is permitted by `RuleDateOrder`."""
DATASET_FOR_DATEORDER_RULE_INVALID = load_as_dataset('invalid_dateorder')
"""A Dataset that is not permitted by `RuleDateOrder`."""
DATASET_FOR_DATEORDER_RULE_INVALID_DATE_FORMAT = load_as_dataset('invalid_format_dateorder')
"""A Dataset that contains dates that are formatted incorrectly according to RuleDateOrder."""

DATASET_FOR_DEPENDENT_RULE_VALID = load_as_dataset('valid_dependent')
"""A Dataset that is permitted by `RuleDependent`."""
DATASET_FOR_DEPENDENT_RULE_INVALID = load_as_dataset('invalid_dependent')
"""A Dataset that is not permitted by `RuleDependent`."""

DATASET_FOR_NOMORETHANONE_RULE_VALID = load_as_dataset('valid_nomorethanone')
"""A Dataset that is permitted by `RuleNoMoreThanOne`."""
DATASET_FOR_NOMORETHANONE_RULE_INVALID = load_as_dataset('invalid_nomorethanone')
"""A Dataset that is not permitted by `RuleNoMoreThanOne`."""

DATASET_FOR_REGEXMATCHES_RULE_VALID = load_as_dataset('valid_regexmatches')
"""A Dataset that is permitted by `RuleRegexMatches`."""
DATASET_FOR_REGEXMATCHES_RULE_INVALID = load_as_dataset('invalid_regexmatches')
"""A Dataset that is not permitted by `RuleRegexMatches`."""

DATASET_FOR_REGEXNOMATCHES_RULE_VALID = load_as_dataset('valid_regexnomatches')
"""A Dataset that is permitted by `RuleRegexNoMatches`."""
DATASET_FOR_REGEXNOMATCHES_RULE_INVALID = load_as_dataset('invalid_regexnomatches')
"""A Dataset that is not permitted by `RuleRegexNoMatches`."""

DATASET_FOR_STARTSWITH_RULE_VALID = load_as_dataset('valid_startswith')
"""A Dataset that is permitted by `RuleStartsWith`."""
DATASET_FOR_STARTSWITH_RULE_INVALID = load_as_dataset('invalid_startswith')
"""A Dataset that is not permitted by `RuleStartsWith`."""

DATASET_FOR_SUM_RULE_VALID = load_as_dataset('valid_sum')
"""A Dataset that is permitted by `RuleSum`."""
DATASET_FOR_SUM_RULE_INVALID = load_as_dataset('invalid_sum')
"""A Dataset that is not permitted by `RuleSum`."""

DATASET_FOR_UNIQUE_RULE_VALID = load_as_dataset('valid_unique')
"""A Dataset that is permitted by `RuleUnique`."""
DATASET_FOR_UNIQUE_RULE_INVALID = load_as_dataset('invalid_unique')
"""A Dataset that is not permitted by `RuleUnique`."""

DATASET_FOR_STANDARD_RULESET_VALID = load_as_dataset('valid_std_ruleset')
"""A Dataset that meets the IATI Standard ruleset."""
DATASET_FOR_STANDARD_RULESET_INVALID_BAD_DATE_ORDER = load_as_dataset('invalid_std_ruleset_bad_date_order')
"""A Dataset that does not meet the IATI Standard ruleset (on account of a bad date order)."""
DATASET_FOR_STANDARD_RULESET_INVALID_BAD_IDENTIFIER = load_as_dataset('invalid_std_ruleset_bad_identifier')
"""A Dataset that does not meet the IATI Standard ruleset (on account of a bad IATI identifier)."""
DATASET_FOR_STANDARD_RULESET_INVALID_DOES_NOT_SUM_100 = load_as_dataset('invalid_std_ruleset_does_not_sum_100')
"""A Dataset that does not meet the IATI Standard ruleset (on account of a sums not adding to 100%)."""
DATASET_FOR_STANDARD_RULESET_INVALID_MISSING_SECTOR_ELEMENT = load_as_dataset('invalid_std_ruleset_missing_sector_element')
"""A Dataset that does not meet the IATI Standard ruleset (on account of a missing sector element)."""


<<<<<<< HEAD
=======
@pytest.fixture(params=[
    ('2.02', 62),  # There are 38 embedded codelists at v2.02, plus 24 non-embedded codelists (which are valid for any version)
    ('2.01', 61),  # There are 37 embedded codelists at v2.01, plus 24 non-embedded codelists (which are valid for any version)
    ('1.05', 59),  # There are 35 embedded codelists at v1.05, plus 24 non-embedded codelists (which are valid for any version)
    ('1.04', 59)  # There are 35 embedded codelists at v1.04, plus 24 non-embedded codelists (which are valid for any version)
])
def codelist_lengths_by_version(request):
    output = collections.namedtuple('output', 'version expected_length')
    return output(version=request.param[0], expected_length=request.param[1])


def load_as_dataset(file_path):
    """Load a specified test data file as a Dataset.

    Args:
        file_path (str): The path of the file, relative to the root test data folder. Folders should be separated by a forward-slash (`/`).

    Returns:
        dataset: A Dataset containing the contents of the file at the specified location.

    Raises:
        iati.core.exceptions.ValidationError: If the provided XML does not conform to the IATI standard.

    """
    return iati.core.resources.load_as_dataset(iati.core.resources.get_test_data_path(file_path))


def load_as_string(file_path):
    """Load a specified test data file as a string.

    Args:
        file_path (str): The path of the file, relative to the root test data folder. Folders should be separated by a forward-slash (`/`).

    Returns:
        str (python3) / unicode (python2): The contents of the file at the specified location.

    """
    return iati.core.resources.load_as_string(iati.core.resources.get_test_data_path(file_path))


>>>>>>> f4c1fc0c
SCHEMA_ACTIVITY_NAME_VALID = 'iati-activities-schema'
"""A string containing a valid IATI Activity Schema name."""
SCHEMA_ORGANISATION_NAME_VALID = 'iati-organisations-schema'
"""A string containing a valid IATI Organisaion Schema name."""
SCHEMA_NAME_VALID = 'iati-activities-schema'
"""A string containing a valid Schema name."""

XML_TREE_VALID = etree.fromstring(load_as_string('valid_not_iati'))
"""An etree that is valid XML but not IATI XML."""
XML_TREE_VALID_IATI = etree.fromstring(load_as_string('valid_iati'))
"""A valid IATI etree."""
XML_TREE_VALID_IATI_INVALID_CODE = etree.fromstring(load_as_string('valid_iati_invalid_code'))
"""A valid IATI etree that has an invalid Code value."""


TYPE_TEST_DATA = {
    'bool': [True, False],
    'bytes': [],  # counts as a string, so moved there
    'bytearray': [bytearray.fromhex('2Ef0 F1f2  '), bytearray(b'Hi!'), bytearray(range(20))],
    'complex': [3453J, -35415J, 0J, complex(234, 681), complex(-768, 16078), complex(6187, -81), complex(-1867, -618)],
    'contextmanager': [decimal.localcontext()],
    'float': [-2343324.534, 0.0, 32423.34, 1.3e7, float('Infinity'), float('nan'), float('-inf')],
    'function': [dir, hash, map, max, type],
    'int': [-234, 0, 2131908],
    'iter': [iter([1, 2, 3])],
    'list': [[], [1, 23], ['varying', 7, b'ypes', []]],
    'mapping': [{}, dict(zip(['one', 'two', 'three'], [1, 2, 3])), dict(one=1, two=2, three=3)],
    'memory': [memoryview(b'abcefg')],
    'none': [None],
    'other': [NotImplemented],
    'range': [range(3, 4)],
    'set': [set(range(20)), set(['hello', 23]), frozenset(range(20)), frozenset(['hello', 23])],
    'str': [b'\x80abc', b'\x80abc', '\N{GREEK CAPITAL LETTER DELTA}', '\u0394', '\U00000394'],
    'tuple': [(), (1, 2)],
    'type': [type(1), type('string')],
    'unicode': [],  # counts as a string, so moved there
    'view': [{}.keys(), dict(zip(['one', 'two', 'three'], [1, 2, 3])).items(), dict(one=1, two=2, three=3).values()]
}
"""Generic test data of various Python builtin types."""


def generate_test_types(types, invert_types=False):
    """Find a number of values of the specified type to pass to a test function.

    Args:
        types (list of str): The types of parameter that should be looked for.
        invert_types (bool): Whether to invert the list of types being looked for, instead returning everything else. Default False.

    Returns:
        list: A list of values to pass to the test function.

    """
    valid_keys_as_specified = [key for key in types if key in TYPE_TEST_DATA]
    if invert_types:
        valid_keys = [key for key in TYPE_TEST_DATA if key not in valid_keys_as_specified]
    else:
        valid_keys = valid_keys_as_specified

    valid_keys = sorted(valid_keys)

    results = []

    for key in valid_keys:
        results = results + TYPE_TEST_DATA[key]

    return results


@pytest.fixture(params=['no_arguments', None] + iati.core.constants.STANDARD_VERSIONS)
def standard_version_optional(request):
    """Return a list that can be passed to a function using the argument list unpacking functionality - see https://docs.python.org/3.6/tutorial/controlflow.html#unpacking-argument-lists
    For example, the returned list can be used to test functions (such as `get_all_codelist_paths`) which has an optional parameter for the version, or can expect version=None.,
    In this case test usage would be `get_all_codelist_paths(*standard_version_optional)`.

    Returns:
        list: Either i) an empty list, ii) a list containing None, or iii) a string which corresponds to a version of the Standard.

    """
    if request.param == 'no_arguments':
        return []
    else:
        return [request.param]<|MERGE_RESOLUTION|>--- conflicted
+++ resolved
@@ -111,8 +111,6 @@
 """A Dataset that does not meet the IATI Standard ruleset (on account of a missing sector element)."""
 
 
-<<<<<<< HEAD
-=======
 @pytest.fixture(params=[
     ('2.02', 62),  # There are 38 embedded codelists at v2.02, plus 24 non-embedded codelists (which are valid for any version)
     ('2.01', 61),  # There are 37 embedded codelists at v2.01, plus 24 non-embedded codelists (which are valid for any version)
@@ -124,36 +122,6 @@
     return output(version=request.param[0], expected_length=request.param[1])
 
 
-def load_as_dataset(file_path):
-    """Load a specified test data file as a Dataset.
-
-    Args:
-        file_path (str): The path of the file, relative to the root test data folder. Folders should be separated by a forward-slash (`/`).
-
-    Returns:
-        dataset: A Dataset containing the contents of the file at the specified location.
-
-    Raises:
-        iati.core.exceptions.ValidationError: If the provided XML does not conform to the IATI standard.
-
-    """
-    return iati.core.resources.load_as_dataset(iati.core.resources.get_test_data_path(file_path))
-
-
-def load_as_string(file_path):
-    """Load a specified test data file as a string.
-
-    Args:
-        file_path (str): The path of the file, relative to the root test data folder. Folders should be separated by a forward-slash (`/`).
-
-    Returns:
-        str (python3) / unicode (python2): The contents of the file at the specified location.
-
-    """
-    return iati.core.resources.load_as_string(iati.core.resources.get_test_data_path(file_path))
-
-
->>>>>>> f4c1fc0c
 SCHEMA_ACTIVITY_NAME_VALID = 'iati-activities-schema'
 """A string containing a valid IATI Activity Schema name."""
 SCHEMA_ORGANISATION_NAME_VALID = 'iati-organisations-schema'
