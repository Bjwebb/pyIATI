--- conflicted
+++ resolved
@@ -23,7 +23,6 @@
 import iati.core.resources
 
 
-<<<<<<< HEAD
 DATASET_FOR_ATLEASTONE_RULE_VALID = iati.core.resources.load_as_dataset(iati.core.resources.get_test_data_path('valid_atleastone'))
 """A Dataset that is permitted by `RuleAtLeastOne`."""
 DATASET_FOR_ATLEASTONE_RULE_INVALID = iati.core.resources.load_as_dataset(iati.core.resources.get_test_data_path('invalid_atleastone'))
@@ -81,7 +80,8 @@
 """A Dataset that does not meet the IATI Standard ruleset (on account of a sums not adding to 100%)."""
 DATASET_FOR_STANDARD_RULESET_INVALID_MISSING_SECTOR_ELEMENT = iati.core.resources.load_as_dataset(iati.core.resources.get_test_data_path('invalid_std_ruleset_missing_sector_element'))
 """A Dataset that does not meet the IATI Standard ruleset (on account of a missing sector element)."""
-=======
+
+
 @pytest.fixture(params=[
     ('2.02', 62),  # There are 38 embedded codelists at v2.02, plus 24 non-embedded codelists (which are valid for any version)
     ('2.01', 61),  # There are 37 embedded codelists at v2.01, plus 24 non-embedded codelists (which are valid for any version)
@@ -91,7 +91,6 @@
 def codelist_lengths_by_version(request):
     output = collections.namedtuple('output', 'version expected_length')
     return output(version=request.param[0], expected_length=request.param[1])
->>>>>>> 1abd54aa
 
 
 def load_as_dataset(file_path):
@@ -136,6 +135,7 @@
 """A valid IATI etree."""
 XML_TREE_VALID_IATI_INVALID_CODE = etree.fromstring(load_as_string('valid_iati_invalid_code'))
 """A valid IATI etree that has an invalid Code value."""
+
 
 TYPE_TEST_DATA = {
     'bool': [True, False],
