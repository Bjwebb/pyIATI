--- conflicted
+++ resolved
@@ -12,14 +12,10 @@
     @pytest.fixture
     def schema_base_tree(self):
         """Return schema_base_tree."""
-<<<<<<< HEAD
-        return iati.core.Schema(name=iati.core.tests.utilities.SCHEMA_NAME_VALID)._schema_base_tree
-=======
         activity_schema_path = iati.core.resources.get_schema_path(
             iati.core.tests.utilities.SCHEMA_ACTIVITY_NAME_VALID
         )
         return iati.core.ActivitySchema(activity_schema_path)._schema_base_tree
->>>>>>> 1eceb099
 
     def test_add_namespace_schema_new(self, schema_base_tree):
         """Check that an additional namespace can be added to a Schema.
@@ -111,11 +107,6 @@
 
         with pytest.raises(ValueError) as excinfo:
             iati.core.utilities.add_namespace(schema_base_tree, ns_name, ns_uri)
-<<<<<<< HEAD
-
-        assert 'The `new_ns_name` parameter must be a non-empty string.' in str(excinfo.value)
-=======
->>>>>>> 1eceb099
 
         assert 'The `new_ns_name` parameter must be a non-empty string.' in str(excinfo.value)
 
