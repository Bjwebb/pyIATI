"""A module containing tests for the library representation of Codelists."""
import pytest
from lxml import etree
import iati.core.codelists


class TestCodelistsNonClass(object):
    """Test codelists functionality that is not contained within a class.

    Note:
        There was once functionality regarding mapping files here. That was removed.
    """

    pass


class TestCodelists(object):
    """A container for tests relating to Codelists."""

    @pytest.fixture
    def name_to_set(self):
        """Return a name to give Codelists.

        Returns:
            str: Something that can be provided as a name to Codelists.

        """
        return "test Codelist name"

    def test_codelist_default_attributes(self):
        """Check a Codelist's default attributes are correct."""
        try:
            _ = iati.core.codelists.Codelist()  # pylint: disable=E1120
        except TypeError:
            assert True
        else:  # pragma: no cover
            # a TypeError should have been thrown due to a lack of name
            assert False

    def test_codelist_name_instance(self, name_to_set):
        """Check a Codelist's attributes are correct when defined with only a name."""
        codelist = iati.core.codelists.Codelist(name_to_set)

        assert set() == codelist.codes
        assert codelist.name == name_to_set

    def test_codelist_add_code(self, name_to_set):
        """Check a Code can be added to a Codelist."""
        codelist = iati.core.codelists.Codelist(name_to_set)
        code = iati.core.codelists.Code()
        codelist.codes.add(code)

        num_codes = len(codelist.codes)

        assert num_codes == 1

    @pytest.mark.xfail
    def test_codelist_add_code_decline_non_code(self, name_to_set):
        """Check something that is not a Code cannot be added to a Codelist."""
        codelist = iati.core.codelists.Codelist(name_to_set)
        not_a_code = True
        codelist.codes.add(not_a_code)

        num_codes = len(codelist.codes)

        assert num_codes == 0

    def test_codelist_define_from_xml(self, name_to_set):
<<<<<<< HEAD
        """Check that a Codelist can be generated from an XML codelist definition"""
        path = iati.core.resources.get_codelist_path('FlowType')
=======
        """Check that a Codelist can be generated from an XML codelist definition."""
        path = iati.core.resources.path_codelist('FlowType')
>>>>>>> e321a6fb
        xml_str = iati.core.resources.load_as_string(path)
        codelist = iati.core.codelists.Codelist(name_to_set, xml=xml_str)

        code_names = ['ODA', 'OOF', 'Private grants', 'Private Market', 'Non flow', 'Other flows']
        code_values = ['10', '20', '30', '35', '40', '50']

        assert codelist.name == 'FlowType'
        assert len(codelist.codes) == 6
        for code in codelist.codes:
            assert code.name in code_names
            assert code.value in code_values

    def test_codelist_type_xsd(self, name_to_set):
        """Check that a Codelist can turn itself into a type to use for validation."""
        code_value_to_set = "test Code value"
        codelist = iati.core.codelists.Codelist(name_to_set)
        code = iati.core.codelists.Code(code_value_to_set)
        codelist.codes.add(code)

        type_tree = codelist.xsd_tree()

        assert isinstance(type_tree, etree._Element)  # pylint: disable=protected-access
        assert type_tree.tag == iati.core.constants.NAMESPACE + 'simpleType'
        assert type_tree.attrib['name'] == name_to_set + '-type'
        assert type_tree.nsmap == iati.core.constants.NSMAP
        assert len(type_tree) == 1

        assert type_tree[0].tag == iati.core.constants.NAMESPACE + 'restriction'
        assert type_tree[0].nsmap == iati.core.constants.NSMAP
        assert len(type_tree[0]) == 1

        assert type_tree[0][0].tag == iati.core.constants.NAMESPACE + 'enumeration'
        assert type_tree[0][0].attrib['value'] == code_value_to_set
        assert type_tree[0][0].nsmap == iati.core.constants.NSMAP


class TestCodes(object):
    """A container for tests relating to Codes."""

    def test_code_default_attributes(self):
        """Check a Code's default attributes are correct."""
        code = iati.core.codelists.Code()

        assert code.name is None
        assert code.value is None

    def test_code_value_instance(self):
        """Check a Code's attributes are correct when being defined with only a value."""
        value_to_set = "test Code value"
        code = iati.core.codelists.Code(value_to_set)

        assert code.name is None
        assert code.value == value_to_set

    def test_code_value_and_name_instance(self):
        """Check a Code's attributes are correct when being defined with a value and name."""
        value_to_set = "test Code value"
        name_to_set = "test Code name"
        code = iati.core.codelists.Code(value_to_set, name_to_set)

        assert code.name == name_to_set
        assert code.value == value_to_set

    def test_code_enumeration_element(self):
        """Check that a Code correctly outputs an enumeration element.

        Todo:
            Test enumerating a Code with no value.

        """
        value_to_set = "test Code value"
        code = iati.core.codelists.Code(value_to_set)

        enum_el = code.xsd_tree()

        assert isinstance(enum_el, etree._Element)  # pylint: disable=protected-access
        assert enum_el.tag == iati.core.constants.NAMESPACE + 'enumeration'
        assert enum_el.attrib['value'] == value_to_set
        assert enum_el.nsmap == iati.core.constants.NSMAP<|MERGE_RESOLUTION|>--- conflicted
+++ resolved
@@ -66,13 +66,8 @@
         assert num_codes == 0
 
     def test_codelist_define_from_xml(self, name_to_set):
-<<<<<<< HEAD
-        """Check that a Codelist can be generated from an XML codelist definition"""
+        """Check that a Codelist can be generated from an XML codelist definition."""
         path = iati.core.resources.get_codelist_path('FlowType')
-=======
-        """Check that a Codelist can be generated from an XML codelist definition."""
-        path = iati.core.resources.path_codelist('FlowType')
->>>>>>> e321a6fb
         xml_str = iati.core.resources.load_as_string(path)
         codelist = iati.core.codelists.Codelist(name_to_set, xml=xml_str)
 
