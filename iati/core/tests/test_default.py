"""A module containing tests for the library representation of default values."""
import pytest
import iati.core.codelists
import iati.core.default
import iati.core.schemas


class TestDefault(object):
    """A container for tests relating to Default data."""

    def test_default_codelist_valid(self):
        """Check that a named default Codelist may be located.

        Todo:
            Handle multiple versions.

            Check internal values beyond the codelists being the correct type.
        """
        name = 'Country'
        codelist = iati.core.default.codelist(name)

        assert isinstance(codelist, iati.core.Codelist)
        assert codelist.name == name
        for code in codelist.codes:
            assert isinstance(code, iati.core.Code)

    @pytest.mark.parametrize("name", iati.core.tests.utilities.find_parameter_by_type(['str'], False))
    def test_default_codelist_invalid(self, name):
        """Check that trying to find a default Codelist with an invalid name raises an error."""
        with pytest.raises(ValueError) as excinfo:
            iati.core.default.codelist(name)

        assert 'There is no default Codelist in version' in str(excinfo.value)

    def test_default_codelists(self):
        """Check that the default Codelists are correct.

        Todo:
            Handle multiple versions.

            Check internal values beyond the codelists being the correct type.
        """
        codelists = iati.core.default.codelists()

        assert isinstance(codelists, dict)
        assert len(codelists) == 62
        for _, codelist in codelists.items():
            assert isinstance(codelist, iati.core.Codelist)

    def test_codelist_mapping_condition(self):
        """Check that the Codelist mapping file is being read correctly.

        Todo:
            Split into multiple tests.
        """
        mapping = iati.core.default.codelist_mapping()

        assert mapping['Sector'][0]['condition'] == "@vocabulary = '1' or not(@vocabulary)"
        assert mapping['Version'][0]['condition'] is None

    def test_codelist_mapping_xpath(self):
        """Check that the Codelist mapping file is being read correctly.

        Todo:
            Split into multiple tests.
        """
        mapping = iati.core.default.codelist_mapping()

        assert mapping['Version'][0]['xpath'] == '//iati-activities/@version'
        assert len(mapping['InvalidCodelistName']) == 0

    def test_default_ruleset(self):
        """Check that the default Ruleset is correct.

        Todo:
            Handle multiple versions.

            Check internal values beyond the Ruleset being the correct type.
        """
        ruleset = iati.core.default.ruleset()

<<<<<<< HEAD
=======
        assert isinstance(ruleset, iati.core.rulesets.Ruleset)

>>>>>>> 4b5a9f00
    def test_default_schemas(self):
        """Check that the default Schemas are correct.

        Todo:
            Check internal values beyond the schemas being the correct type.

            Check for the correct number of Schemas.
        """
        schemas = iati.core.default.schemas()

        assert isinstance(schemas, dict)
        assert len(schemas) == 1
        for _, schema in schemas.items():
            assert isinstance(schema, iati.core.Schema)<|MERGE_RESOLUTION|>--- conflicted
+++ resolved
@@ -79,11 +79,8 @@
         """
         ruleset = iati.core.default.ruleset()
 
-<<<<<<< HEAD
-=======
         assert isinstance(ruleset, iati.core.rulesets.Ruleset)
 
->>>>>>> 4b5a9f00
     def test_default_schemas(self):
         """Check that the default Schemas are correct.
 
