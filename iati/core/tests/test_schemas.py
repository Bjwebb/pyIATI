"""A module containing tests for the library representation of Schemas."""
from lxml import etree
import pytest
import iati.core.codelists
import iati.core.default
import iati.core.exceptions
import iati.core.schemas
import iati.core.tests.utilities
from iati.core.tests.utilities import standard_version_optional


class TestSchemas(object):
    """A container for tests relating to Schemas."""

    @pytest.fixture(params=[
        iati.core.tests.utilities.SCHEMA_ACTIVITY_NAME_VALID,
        iati.core.tests.utilities.SCHEMA_ORGANISATION_NAME_VALID
    ])
    def schema_initialised(self, request, standard_version_optional):
        """Create and return a single ActivitySchema or OrganisaionSchema object.
        For use where both ActivitySchema and OrganisaionSchema must produce the same result.

        Returns:
            iati.core.ActivitySchema / iati.core.OrganisationSchema: An activity and organisaion that has been initialised based on the default IATI Activity and Organisaion schemas.

        """
        schema_name = request.param

        return iati.core.default.schema(schema_name, *standard_version_optional)

    @pytest.mark.parametrize("schema_type, expected_root_element_name", [
        ('iati-activities-schema', 'iati-activities'),
        ('iati-organisations-schema', 'iati-organisations')
    ])
    def test_schema_default_attributes(self, standard_version_optional, schema_type, expected_root_element_name):
        """Check a Schema's default attributes are correct."""
        schema = iati.core.default.schema(schema_type, *standard_version_optional)

        assert schema.ROOT_ELEMENT_NAME == expected_root_element_name
        assert expected_root_element_name in schema._source_path

    def test_schema_define_from_xsd(self, schema_initialised):
        """Check that a Schema can be generated from an XSD definition."""
        assert isinstance(schema_initialised.codelists, set)
        assert not schema_initialised.codelists
        assert isinstance(schema_initialised.rulesets, set)
        assert not schema_initialised.rulesets

    @pytest.mark.parametrize("schema_name", [
        iati.core.tests.utilities.SCHEMA_ACTIVITY_NAME_VALID,
        iati.core.tests.utilities.SCHEMA_ORGANISATION_NAME_VALID
    ])
    @pytest.mark.parametrize('version', iati.core.constants.STANDARD_VERSIONS)
    def test_schema_get_version(self, schema_name, version):
        """Check that the correct version number is returned by the base classes of iati.core.schemas.schema._get_version()."""
        schema = iati.core.default.schema(schema_name, version)
        result = schema._get_version()

        assert result == version

    def test_schema_unmodified_includes(self, schema_initialised):
        """Check that local elements can be accessed, but imported elements within unmodified Schema includes cannot be accessed.

        lxml does not contain functionality to access elements within imports defined along the lines of:
        `<xsd:include schemaLocation="NAME.xsd" />`

        Todo:
            Simplify asserts.

            Consider consolidating variables shared between multiple tests.

        """
        schema = schema_initialised
        local_element = schema.ROOT_ELEMENT_NAME
        included_element = 'reporting-org'

        include_location_xpath = (iati.core.constants.NAMESPACE + 'include')
        local_xpath = (iati.core.constants.NAMESPACE + 'element[@name="' + local_element + '"]')
        included_xpath = (iati.core.constants.NAMESPACE + 'element[@name="' + included_element + '"]')

        assert schema._schema_base_tree.getroot().find(include_location_xpath).attrib['schemaLocation'] == 'iati-common.xsd'
        assert isinstance(schema._schema_base_tree.getroot().find(local_xpath), etree._Element)
        assert schema._schema_base_tree.getroot().find(included_xpath) is None

    def test_schema_modified_includes(self, schema_initialised):
        """Check that elements within unflattened modified Schema includes cannot be accessed.

        lxml contains functionality to access elements within imports defined along the lines of:
        `<xi:include href="NAME.xsd" parse="xml" />`
        when there is a namespace defined against the root schema element as `xmlns:xi="http://www.w3.org/2001/XInclude"`

        Todo:
            Simplify asserts.

            Consider consolidating variables shared between multiple tests.

        """
        schema = schema_initialised
        local_element = schema.ROOT_ELEMENT_NAME
        included_element = 'reporting-org'

        include_location_xpath = (iati.core.constants.NAMESPACE + 'include')
        xi_location_xpath = ('{http://www.w3.org/2001/XInclude}include')
        local_xpath = (iati.core.constants.NAMESPACE + 'element[@name="' + local_element + '"]')
        included_xpath = (iati.core.constants.NAMESPACE + 'element[@name="' + included_element + '"]')

        include_location = schema._schema_base_tree.getroot().find(include_location_xpath).attrib['schemaLocation']
        tree = schema._change_include_to_xinclude(schema._schema_base_tree)
        xi_node = tree.getroot().find(xi_location_xpath)
        include_node_after = tree.getroot().find(include_location_xpath)

        # check that the new element has been added
        assert isinstance(xi_node, etree._Element)
        assert xi_node.attrib['href'][-len(include_location):] == include_location
        assert xi_node.attrib['parse'] == 'xml'
        assert isinstance(tree.getroot().find(local_xpath), etree._Element)
        assert not isinstance(tree.getroot().find(included_xpath), etree._Element)
        # check that the old element has been removed
        assert include_node_after is None

    def test_schema_flattened_includes(self, schema_initialised):
        """Check that includes are flattened correctly.

        In a full flatten of included elements as `<xi:include href="NAME.xsd" parse="xml" />`, there may be nested `schema` elements and other situations that are not permitted.

        This checks that the flattened xsd is valid and that included elements can be accessed.

        Todo:
            Simplify asserts.

            Consider consolidating variables shared between multiple tests.

            Assert that the flattened XML is a valid Schema.

        """
        schema = schema_initialised
        local_element = schema.ROOT_ELEMENT_NAME
        included_element = 'reporting-org'

        include_location_xpath = (iati.core.constants.NAMESPACE + 'include')
        xi_location_xpath = ('{http://www.w3.org/2001/XInclude}include')
        local_xpath = (iati.core.constants.NAMESPACE + 'element[@name="' + local_element + '"]')
        included_xpath = (iati.core.constants.NAMESPACE + 'element[@name="' + included_element + '"]')

        tree = schema.flatten_includes(schema._schema_base_tree)

        assert tree.getroot().find(include_location_xpath) is None
        assert tree.getroot().find(xi_location_xpath) is None
        assert isinstance(tree.getroot().find(local_xpath), etree._Element)
        assert isinstance(tree.getroot().find(included_xpath), etree._Element)
        assert iati.core.utilities.convert_tree_to_schema(tree)

    def test_schema_codelists_add(self, schema_initialised):
        """Check that it is possible to add Codelists to the Schema."""
        codelist_name = "a test Codelist name"
        codelist = iati.core.Codelist(codelist_name)

        schema_initialised.codelists.add(codelist)

        assert len(schema_initialised.codelists) == 1

    def test_schema_codelists_add_twice(self, schema_initialised):
        """Check that it is not possible to add the same Codelist to a Schema multiple times.

        Todo:
            Consider if this test should test against a versioned Codelist.
        """
        codelist_name = "a test Codelist name"
        codelist = iati.core.Codelist(codelist_name)

        schema_initialised.codelists.add(codelist)
        schema_initialised.codelists.add(codelist)

        assert len(schema_initialised.codelists) == 1

    def test_schema_codelists_add_duplicate(self, schema_initialised):
        """Check that it is not possible to add multiple functionally identical Codelists to a Schema.

        Todo:
            Consider if this test should test against a versioned Codelist.
        """
        codelist_name = "a test Codelist name"
        codelist = iati.core.Codelist(codelist_name)
        codelist2 = iati.core.Codelist(codelist_name)

        schema_initialised.codelists.add(codelist)
        schema_initialised.codelists.add(codelist2)

        assert len(schema_initialised.codelists) == 1

    def test_schema_rulesets_add(self, schema_initialised):
<<<<<<< HEAD
        """Check that it is possible to add Rulesets to the Schema."""
        codelist_name = "a test Codelist name"
        schema = schema_initialised
        ruleset = iati.core.default.ruleset()
=======
        """Check that it is possible to add Rulesets to the Schema.

        Todo:
            Consider if this test should test against a versioned Ruleset.
        """
        ruleset = iati.core.Ruleset()
>>>>>>> 1abd54aa

        schema_initialised.rulesets.add(ruleset)

        assert len(schema_initialised.rulesets) == 1

    @pytest.mark.skip(reason='Not implemented')
    def test_schema_rulesets_add_twice(self, schema_initialised):
        """Check that it is not possible to add the sameRulesets to a Schema multiple times.

        Todo:
            Consider if this test should test against a versioned Ruleset.
        """
        raise NotImplementedError

    @pytest.mark.skip(reason='Not implemented')
    def test_schema_rulesets_add_duplicate(self, schema_initialised):
        """Check that it is not possible to add multiple functionally identical Rulesets to a Schema.

        Todo:
            Consider if this test should test against a versioned Ruleset.
        """
        raise NotImplementedError<|MERGE_RESOLUTION|>--- conflicted
+++ resolved
@@ -189,19 +189,13 @@
         assert len(schema_initialised.codelists) == 1
 
     def test_schema_rulesets_add(self, schema_initialised):
-<<<<<<< HEAD
-        """Check that it is possible to add Rulesets to the Schema."""
-        codelist_name = "a test Codelist name"
-        schema = schema_initialised
-        ruleset = iati.core.default.ruleset()
-=======
         """Check that it is possible to add Rulesets to the Schema.
 
         Todo:
             Consider if this test should test against a versioned Ruleset.
+
         """
         ruleset = iati.core.Ruleset()
->>>>>>> 1abd54aa
 
         schema_initialised.rulesets.add(ruleset)
 
