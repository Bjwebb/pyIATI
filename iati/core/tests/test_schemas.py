"""A module containing tests for the library representation of Schemas."""
from lxml import etree
import pytest
import iati.core.codelists
import iati.core.exceptions
import iati.core.schemas
import iati.core.tests.utilities


class TestSchemas(object):
    """A container for tests relating to Schemas."""

    @pytest.fixture
    def schema_initialised(self):
        """Create a very basic Schema.

        Returns:
<<<<<<< HEAD
            iati.core.Schema: A Schema that has been initialised with basic values.
=======
            iati.core.schemas.Schema: A Schema that has been initialised with basic values.

>>>>>>> 9c275251
        """
        schema_name = iati.core.tests.utilities.SCHEMA_NAME_VALID

        return iati.core.Schema(name=schema_name)

    def test_schema_default_attributes(self):
<<<<<<< HEAD
        """Check a Schema's default attributes are correct"""
        schema = iati.core.Schema()
=======
        """Check a Schema's default attributes are correct."""
        schema = iati.core.schemas.Schema()
>>>>>>> 9c275251

        assert schema.name is None

    @pytest.mark.parametrize("invalid_name", iati.core.tests.utilities.find_parameter_by_type(['str', 'none'], False))
    def test_schema_name_instance(self, invalid_name):
        """Check that an Error is raised when attempting to load a Schema that does not exist.

        Todo:
            Check for type errors when the type is incorrect.

        """
        try:
            _ = iati.core.Schema(invalid_name)
        except TypeError:
            assert True
        else:  # pragma: no cover
            # a TypeError should be raised, so this point should not be reached
            assert False

    def test_schema_define_from_xsd(self, schema_initialised):
        """Check that a Schema can be generated from an XSD definition."""
        schema = schema_initialised

        assert schema.name == iati.core.tests.utilities.SCHEMA_NAME_VALID
        assert isinstance(schema.codelists, set)
        assert len(schema.codelists) == 0

    def test_schema_unmodified_includes(self, schema_initialised):
        """Check that local elements can be accessed, but imported elements within unmodified Schema includes cannot be accessed.

        lxml does not contain functionality to access elements within imports defined along the lines of:
        `<xsd:include schemaLocation="NAME.xsd" />`

        Todo:
            Simplify asserts.

        """
        schema = schema_initialised
        local_element = 'iati-activities'
        included_element = 'reporting-org'

        include_location_xpath = (iati.core.constants.NAMESPACE + 'include')
        local_xpath = (iati.core.constants.NAMESPACE + 'element[@name="' + local_element + '"]')
        included_xpath = (iati.core.constants.NAMESPACE + 'element[@name="' + included_element + '"]')

        assert schema._schema_base_tree.getroot().find(include_location_xpath).attrib['schemaLocation'] == 'iati-common.xsd'
        assert isinstance(schema._schema_base_tree.getroot().find(local_xpath), etree._Element)
        assert schema._schema_base_tree.getroot().find(included_xpath) is None

    def test_schema_modified_includes(self, schema_initialised):
        """Check that elements within unflattened modified Schema includes cannot be accessed.

        lxml contains functionality to access elements within imports defined along the lines of:
        `<xi:include href="NAME.xsd" parse="xml" />`
        when there is a namespace defined against the root schema element as `xmlns:xi="http://www.w3.org/2001/XInclude"`

        Todo:
            Simplify asserts.

            Consider consolidating variables shared between multiple tests.

        """
        schema = schema_initialised
        local_element = 'iati-activities'
        included_element = 'reporting-org'

        include_location_xpath = (iati.core.constants.NAMESPACE + 'include')
        xi_location_xpath = ('{http://www.w3.org/2001/XInclude}include')
        local_xpath = (iati.core.constants.NAMESPACE + 'element[@name="' + local_element + '"]')
        included_xpath = (iati.core.constants.NAMESPACE + 'element[@name="' + included_element + '"]')

        include_location = schema._schema_base_tree.getroot().find(include_location_xpath).attrib['schemaLocation']
        tree = schema._change_include_to_xinclude(schema._schema_base_tree)
        xi_node = tree.getroot().find(xi_location_xpath)
        include_node_after = tree.getroot().find(include_location_xpath)

        # check that the new element has been added
        assert isinstance(xi_node, etree._Element)
        assert xi_node.attrib['href'][-len(include_location):] == include_location
        assert xi_node.attrib['parse'] == 'xml'
        assert isinstance(tree.getroot().find(local_xpath), etree._Element)
        assert not isinstance(tree.getroot().find(included_xpath), etree._Element)
        # check that the old element has been removed
        assert include_node_after is None

    def test_schema_flattened_includes(self, schema_initialised):
        """Check that includes are flattened correctly.

        In a full flatten of included elements as `<xi:include href="NAME.xsd" parse="xml" />`, there may be nested `schema` elements and other situations that are not permitted.

        This checks that the flattened xsd is valid and that included elements can be accessed.

        Todo:
            Simplify asserts.

            Assert that the flattened XML is a valid Schema.

        """
        schema = schema_initialised
        local_element = 'iati-activities'
        included_element = 'reporting-org'

        include_location_xpath = (iati.core.constants.NAMESPACE + 'include')
        xi_location_xpath = ('{http://www.w3.org/2001/XInclude}include')
        local_xpath = (iati.core.constants.NAMESPACE + 'element[@name="' + local_element + '"]')
        included_xpath = (iati.core.constants.NAMESPACE + 'element[@name="' + included_element + '"]')

        tree = schema.flatten_includes(schema._schema_base_tree)

        assert tree.getroot().find(include_location_xpath) is None
        assert tree.getroot().find(xi_location_xpath) is None
        assert isinstance(tree.getroot().find(local_xpath), etree._Element)
        assert isinstance(tree.getroot().find(included_xpath), etree._Element)
        assert iati.core.utilities.convert_tree_to_schema(tree)

    def test_schema_codelists_add(self, schema_initialised):
        """Check that it is possible to add Codelists to the Schema."""
        codelist_name = "a test Codelist name"
        schema = schema_initialised
        codelist = iati.core.Codelist(codelist_name)

        schema.codelists.add(codelist)

        assert len(schema.codelists) == 1

    def test_schema_codelists_add_twice(self, schema_initialised):
        """Check that it is not possible to add the same Codelist to a Schema multiple times."""
        codelist_name = "a test Codelist name"
        schema = schema_initialised
        codelist = iati.core.Codelist(codelist_name)

        schema.codelists.add(codelist)
        schema.codelists.add(codelist)

        assert len(schema.codelists) == 1

    def test_schema_codelists_add_duplicate(self, schema_initialised):
        """Check that it is not possible to add multiple functionally identical Codelists to a Schema."""
        codelist_name = "a test Codelist name"
        schema = schema_initialised
        codelist = iati.core.Codelist(codelist_name)
        codelist2 = iati.core.Codelist(codelist_name)

        schema.codelists.add(codelist)
        schema.codelists.add(codelist2)

        assert len(schema.codelists) == 1<|MERGE_RESOLUTION|>--- conflicted
+++ resolved
@@ -15,25 +15,16 @@
         """Create a very basic Schema.
 
         Returns:
-<<<<<<< HEAD
             iati.core.Schema: A Schema that has been initialised with basic values.
-=======
-            iati.core.schemas.Schema: A Schema that has been initialised with basic values.
 
->>>>>>> 9c275251
         """
         schema_name = iati.core.tests.utilities.SCHEMA_NAME_VALID
 
         return iati.core.Schema(name=schema_name)
 
     def test_schema_default_attributes(self):
-<<<<<<< HEAD
-        """Check a Schema's default attributes are correct"""
+        """Check a Schema's default attributes are correct."""
         schema = iati.core.Schema()
-=======
-        """Check a Schema's default attributes are correct."""
-        schema = iati.core.schemas.Schema()
->>>>>>> 9c275251
 
         assert schema.name is None
 
