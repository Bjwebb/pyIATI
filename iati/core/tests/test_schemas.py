"""A module containing tests for the library representation of Schemas."""
from lxml import etree
import pytest
import iati.core.codelists
import iati.core.default
import iati.core.exceptions
import iati.core.schemas
import iati.core.tests.utilities
from iati.core.tests.utilities import standard_version_optional


class TestSchemas(object):
    """A container for tests relating to Schemas."""

    @pytest.fixture(params=[
        iati.core.tests.utilities.SCHEMA_ACTIVITY_NAME_VALID,
        iati.core.tests.utilities.SCHEMA_ORGANISATION_NAME_VALID
    ])
    def schema_initialised(self, request, standard_version_optional):
        """Create and return a single ActivitySchema or OrganisaionSchema object.
        For use where both ActivitySchema and OrganisaionSchema must produce the same result.

        Returns:
            iati.core.ActivitySchema / iati.core.OrganisationSchema: An activity and organisaion that has been initialised based on the default IATI Activity and Organisaion schemas.

        """
        schema_name = request.param

        return iati.core.default.schema(schema_name, *standard_version_optional)

    @pytest.mark.parametrize("schema_type, expected_root_element_name", [
        ('iati-activities-schema', 'iati-activities'),
        ('iati-organisations-schema', 'iati-organisations')
    ])
    def test_schema_default_attributes(self, standard_version_optional, schema_type, expected_root_element_name):
        """Check a Schema's default attributes are correct."""
        schema = iati.core.default.schema(schema_type, *standard_version_optional)

        assert schema.ROOT_ELEMENT_NAME == expected_root_element_name
        assert expected_root_element_name in schema._source_path

    def test_schema_define_from_xsd(self, schema_initialised):
        """Check that a Schema can be generated from an XSD definition."""
        assert isinstance(schema_initialised.codelists, set)
        assert not schema_initialised.codelists
        assert isinstance(schema_initialised.rulesets, set)
        assert not schema_initialised.rulesets

    @pytest.mark.parametrize("schema_name", [
        iati.core.tests.utilities.SCHEMA_ACTIVITY_NAME_VALID,
        iati.core.tests.utilities.SCHEMA_ORGANISATION_NAME_VALID
    ])
    @pytest.mark.parametrize('version', iati.core.constants.STANDARD_VERSIONS)
    def test_schema_get_version(self, schema_name, version):
        """Check that the correct version number is returned by the base classes of iati.core.schemas.schema._get_version()."""
        schema = iati.core.default.schema(schema_name, version)
        result = schema._get_version()

        assert result == version

    def test_schema_unmodified_includes(self, schema_initialised):
        """Check that local elements can be accessed, but imported elements within unmodified Schema includes cannot be accessed.

        lxml does not contain functionality to access elements within imports defined along the lines of:
        `<xsd:include schemaLocation="NAME.xsd" />`

        Todo:
            Simplify asserts.

            Consider consolidating variables shared between multiple tests.

        """
        schema = schema_initialised
        local_element = schema.ROOT_ELEMENT_NAME
        included_element = 'reporting-org'

        include_location_xpath = (iati.core.constants.NAMESPACE + 'include')
        local_xpath = (iati.core.constants.NAMESPACE + 'element[@name="' + local_element + '"]')
        included_xpath = (iati.core.constants.NAMESPACE + 'element[@name="' + included_element + '"]')

        assert schema._schema_base_tree.getroot().find(include_location_xpath).attrib['schemaLocation'] == 'iati-common.xsd'
        assert isinstance(schema._schema_base_tree.getroot().find(local_xpath), etree._Element)
        assert schema._schema_base_tree.getroot().find(included_xpath) is None

    def test_schema_modified_includes(self, schema_initialised):
        """Check that elements within unflattened modified Schema includes cannot be accessed.

        lxml contains functionality to access elements within imports defined along the lines of:
        `<xi:include href="NAME.xsd" parse="xml" />`
        when there is a namespace defined against the root schema element as `xmlns:xi="http://www.w3.org/2001/XInclude"`

        Todo:
            Simplify asserts.

            Consider consolidating variables shared between multiple tests.

        """
        schema = schema_initialised
        local_element = schema.ROOT_ELEMENT_NAME
        included_element = 'reporting-org'

        include_location_xpath = (iati.core.constants.NAMESPACE + 'include')
        xi_location_xpath = ('{http://www.w3.org/2001/XInclude}include')
        local_xpath = (iati.core.constants.NAMESPACE + 'element[@name="' + local_element + '"]')
        included_xpath = (iati.core.constants.NAMESPACE + 'element[@name="' + included_element + '"]')

        include_location = schema._schema_base_tree.getroot().find(include_location_xpath).attrib['schemaLocation']
        tree = schema._change_include_to_xinclude(schema._schema_base_tree)
        xi_node = tree.getroot().find(xi_location_xpath)
        include_node_after = tree.getroot().find(include_location_xpath)

        # check that the new element has been added
        assert isinstance(xi_node, etree._Element)
        assert xi_node.attrib['href'][-len(include_location):] == include_location
        assert xi_node.attrib['parse'] == 'xml'
        assert isinstance(tree.getroot().find(local_xpath), etree._Element)
        assert not isinstance(tree.getroot().find(included_xpath), etree._Element)
        # check that the old element has been removed
        assert include_node_after is None

    def test_schema_flattened_includes(self, schema_initialised):
        """Check that includes are flattened correctly.

        In a full flatten of included elements as `<xi:include href="NAME.xsd" parse="xml" />`, there may be nested `schema` elements and other situations that are not permitted.

        This checks that the flattened xsd is valid and that included elements can be accessed.

        Todo:
            Simplify asserts.

            Consider consolidating variables shared between multiple tests.

            Assert that the flattened XML is a valid Schema.

        """
        schema = schema_initialised
        local_element = schema.ROOT_ELEMENT_NAME
        included_element = 'reporting-org'

        include_location_xpath = (iati.core.constants.NAMESPACE + 'include')
        xi_location_xpath = ('{http://www.w3.org/2001/XInclude}include')
        local_xpath = (iati.core.constants.NAMESPACE + 'element[@name="' + local_element + '"]')
        included_xpath = (iati.core.constants.NAMESPACE + 'element[@name="' + included_element + '"]')

        tree = schema.flatten_includes(schema._schema_base_tree)

        assert tree.getroot().find(include_location_xpath) is None
        assert tree.getroot().find(xi_location_xpath) is None
        assert isinstance(tree.getroot().find(local_xpath), etree._Element)
        assert isinstance(tree.getroot().find(included_xpath), etree._Element)
        assert iati.core.utilities.convert_tree_to_schema(tree)

    def test_schema_codelists_add(self, schema_initialised):
        """Check that it is possible to add Codelists to the Schema."""
        codelist_name = "a test Codelist name"
        codelist = iati.core.Codelist(codelist_name)

        schema_initialised.codelists.add(codelist)

        assert len(schema_initialised.codelists) == 1

    def test_schema_codelists_add_twice(self, schema_initialised):
        """Check that it is not possible to add the same Codelist to a Schema multiple times.

        Todo:
            Consider if this test should test against a versioned Codelist.
        """
        codelist_name = "a test Codelist name"
        codelist = iati.core.Codelist(codelist_name)

        schema_initialised.codelists.add(codelist)
        schema_initialised.codelists.add(codelist)

        assert len(schema_initialised.codelists) == 1

    def test_schema_codelists_add_duplicate(self, schema_initialised):
        """Check that it is not possible to add multiple functionally identical Codelists to a Schema.

        Todo:
            Consider if this test should test against a versioned Codelist.
        """
        codelist_name = "a test Codelist name"
        codelist = iati.core.Codelist(codelist_name)
        codelist2 = iati.core.Codelist(codelist_name)

        schema_initialised.codelists.add(codelist)
        schema_initialised.codelists.add(codelist2)

        assert len(schema_initialised.codelists) == 1

    def test_schema_rulesets_add(self, schema_initialised):
<<<<<<< HEAD
        """Check that it is possible to add Rulesets to the Schema."""
        ruleset = iati.core.default.ruleset()
=======
        """Check that it is possible to add Rulesets to the Schema.

        Todo:
            Consider if this test should test against a versioned Ruleset.
        """
        ruleset = iati.core.Ruleset()
>>>>>>> 1abd54aa

        schema_initialised.rulesets.add(ruleset)

        assert len(schema_initialised.rulesets) == 1

    @pytest.mark.skip(reason='Not implemented')
    def test_schema_rulesets_add_twice(self, schema_initialised):
        """Check that it is not possible to add the sameRulesets to a Schema multiple times.

        Todo:
            Consider if this test should test against a versioned Ruleset.
        """
        raise NotImplementedError

    @pytest.mark.skip(reason='Not implemented')
    def test_schema_rulesets_add_duplicate(self, schema_initialised):
        """Check that it is not possible to add multiple functionally identical Rulesets to a Schema.

        Todo:
            Consider if this test should test against a versioned Ruleset.
        """
        raise NotImplementedError<|MERGE_RESOLUTION|>--- conflicted
+++ resolved
@@ -6,7 +6,7 @@
 import iati.core.exceptions
 import iati.core.schemas
 import iati.core.tests.utilities
-from iati.core.tests.utilities import standard_version_optional
+from iati.core.tests.utilities import codelist_lengths_by_version, standard_version_optional  # shorthand import provided for fixtures
 
 
 class TestSchemas(object):
@@ -189,17 +189,13 @@
         assert len(schema_initialised.codelists) == 1
 
     def test_schema_rulesets_add(self, schema_initialised):
-<<<<<<< HEAD
-        """Check that it is possible to add Rulesets to the Schema."""
+        """Check that it is possible to add Rulesets to the Schema.
+
+        Todo:
+            Consider if this test should test against a versioned Ruleset.
+
+        """
         ruleset = iati.core.default.ruleset()
-=======
-        """Check that it is possible to add Rulesets to the Schema.
-
-        Todo:
-            Consider if this test should test against a versioned Ruleset.
-        """
-        ruleset = iati.core.Ruleset()
->>>>>>> 1abd54aa
 
         schema_initialised.rulesets.add(ruleset)
 
