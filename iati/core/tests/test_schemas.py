"""A module containing tests for the library representation of Schemas."""
# pylint: disable=protected-access
from lxml import etree
import pytest
import iati.core.codelists
import iati.core.default
import iati.core.exceptions
import iati.core.resources
import iati.core.schemas
import iati.core.tests.utilities


class TestSchemas(object):
    """A container for tests relating to Schemas."""

    @pytest.fixture(params=[
        {
            "path_func": iati.core.resources.get_all_activity_schema_paths,
            "schema_class": iati.core.ActivitySchema
        },
        {
            "path_func": iati.core.resources.get_all_org_schema_paths,
            "schema_class": iati.core.OrganisationSchema
        }
    ])
    def schema_initialised(self, request, standard_version_optional):
        """Create and return a single ActivitySchema or OrganisaionSchema object.
        For use where both ActivitySchema and OrganisaionSchema must produce the same result.

        Returns:
            iati.core.Schema: An activity or organisaion Schema that has been initialised.

        """
        schema_path = request.param['path_func'](*standard_version_optional)[0]
        return request.param['schema_class'](schema_path)

    @pytest.mark.parametrize("schema_func, expected_root_element_name", [
        (iati.core.default.activity_schema, 'iati-activities'),
        (iati.core.default.organisation_schema, 'iati-organisations')
    ])
    def test_schema_default_attributes(self, standard_version_optional, schema_func, expected_root_element_name):
        """Check a Schema's default attributes are correct."""
        schema = schema_func(*standard_version_optional)

        assert schema.ROOT_ELEMENT_NAME == expected_root_element_name
        assert expected_root_element_name in schema._source_path

    def test_schema_define_from_xsd(self, schema_initialised):
        """Check that a Schema can be generated from an XSD definition."""
        assert isinstance(schema_initialised.codelists, set)
        assert not schema_initialised.codelists
        assert isinstance(schema_initialised.rulesets, set)
        assert not schema_initialised.rulesets

    @pytest.mark.parametrize("schema_func", [
        iati.core.default.activity_schema,
        iati.core.default.organisation_schema
    ])
    @pytest.mark.parametrize('version', iati.core.constants.STANDARD_VERSIONS)
    def test_schema_get_version(self, schema_func, version):
        """Check that the correct version number is returned by the base classes of iati.core.schemas.schema._get_version()."""
        schema = schema_func(version)
        result = schema._get_version()

        assert result == version

    def test_schema_unmodified_includes(self, schema_initialised):
        """Check that local elements can be accessed, but imported elements within unmodified Schema includes cannot be accessed.

        lxml does not contain functionality to access elements within imports defined along the lines of:
        `<xsd:include schemaLocation="NAME.xsd" />`

        Todo:
            Simplify asserts.

            Consider consolidating variables shared between multiple tests.

        """
        schema = schema_initialised
        local_element = schema.ROOT_ELEMENT_NAME
        included_element = 'reporting-org'

        include_location_xpath = (iati.core.constants.NAMESPACE + 'include')
        local_xpath = (iati.core.constants.NAMESPACE + 'element[@name="' + local_element + '"]')
        included_xpath = (iati.core.constants.NAMESPACE + 'element[@name="' + included_element + '"]')

        assert schema._schema_base_tree.getroot().find(include_location_xpath).attrib['schemaLocation'] == 'iati-common.xsd'
        assert isinstance(schema._schema_base_tree.getroot().find(local_xpath), etree._Element)
        assert schema._schema_base_tree.getroot().find(included_xpath) is None

    def test_schema_modified_includes(self, schema_initialised):
        """Check that elements within unflattened modified Schema includes cannot be accessed.

        lxml contains functionality to access elements within imports defined along the lines of:
        `<xi:include href="NAME.xsd" parse="xml" />`
        when there is a namespace defined against the root schema element as `xmlns:xi="http://www.w3.org/2001/XInclude"`

        Todo:
            Simplify asserts.

            Consider consolidating variables shared between multiple tests.

        """
        schema = schema_initialised
        local_element = schema.ROOT_ELEMENT_NAME
        included_element = 'reporting-org'

        include_location_xpath = (iati.core.constants.NAMESPACE + 'include')
        xi_location_xpath = ('{http://www.w3.org/2001/XInclude}include')
        local_xpath = (iati.core.constants.NAMESPACE + 'element[@name="' + local_element + '"]')
        included_xpath = (iati.core.constants.NAMESPACE + 'element[@name="' + included_element + '"]')

        include_location = schema._schema_base_tree.getroot().find(include_location_xpath).attrib['schemaLocation']
        tree = schema._change_include_to_xinclude(schema._schema_base_tree)
        xi_node = tree.getroot().find(xi_location_xpath)
        include_node_after = tree.getroot().find(include_location_xpath)

        # check that the new element has been added
        assert isinstance(xi_node, etree._Element)
        assert xi_node.attrib['href'][-len(include_location):] == include_location
        assert xi_node.attrib['parse'] == 'xml'
        assert isinstance(tree.getroot().find(local_xpath), etree._Element)
        assert not isinstance(tree.getroot().find(included_xpath), etree._Element)
        # check that the old element has been removed
        assert include_node_after is None

    def test_schema_flattened_includes(self, schema_initialised):
        """Check that includes are flattened correctly.

        In a full flatten of included elements as `<xi:include href="NAME.xsd" parse="xml" />`, there may be nested `schema` elements and other situations that are not permitted.

        This checks that the flattened xsd is valid and that included elements can be accessed.

        Todo:
            Simplify asserts.

            Consider consolidating variables shared between multiple tests.

            Assert that the flattened XML is a valid Schema.

        """
        schema = schema_initialised
        local_element = schema.ROOT_ELEMENT_NAME
        included_element = 'reporting-org'

        include_location_xpath = (iati.core.constants.NAMESPACE + 'include')
        xi_location_xpath = ('{http://www.w3.org/2001/XInclude}include')
        local_xpath = (iati.core.constants.NAMESPACE + 'element[@name="' + local_element + '"]')
        included_xpath = (iati.core.constants.NAMESPACE + 'element[@name="' + included_element + '"]')

        tree = schema.flatten_includes(schema._schema_base_tree)

        assert tree.getroot().find(include_location_xpath) is None
        assert tree.getroot().find(xi_location_xpath) is None
        assert isinstance(tree.getroot().find(local_xpath), etree._Element)
        assert isinstance(tree.getroot().find(included_xpath), etree._Element)
        assert iati.core.utilities.convert_tree_to_schema(tree)

    def test_schema_codelists_add(self, schema_initialised):
        """Check that it is possible to add Codelists to the Schema."""
        codelist_name = "a test Codelist name"
        codelist = iati.core.Codelist(codelist_name)

        schema_initialised.codelists.add(codelist)

        assert len(schema_initialised.codelists) == 1

    def test_schema_codelists_add_twice(self, schema_initialised):
        """Check that it is not possible to add the same Codelist to a Schema multiple times.

        Todo:
            Consider if this test should test against a versioned Codelist.
        """
        codelist_name = "a test Codelist name"
        codelist = iati.core.Codelist(codelist_name)

        schema_initialised.codelists.add(codelist)
        schema_initialised.codelists.add(codelist)

        assert len(schema_initialised.codelists) == 1

    def test_schema_codelists_add_duplicate(self, schema_initialised):
        """Check that it is not possible to add multiple functionally identical Codelists to a Schema.

        Todo:
            Consider if this test should test against a versioned Codelist.
        """
        codelist_name = "a test Codelist name"
        codelist = iati.core.Codelist(codelist_name)
        codelist2 = iati.core.Codelist(codelist_name)

        schema_initialised.codelists.add(codelist)
        schema_initialised.codelists.add(codelist2)

        assert len(schema_initialised.codelists) == 1

    def test_schema_rulesets_add(self, schema_initialised):
<<<<<<< HEAD
        """Check that it is possible to add Rulesets to the Schema."""
=======
        """Check that it is possible to add Rulesets to the Schema.

        Todo:
            Consider if this test should test against a versioned Ruleset.

        """
>>>>>>> baeb9294
        ruleset = iati.core.default.ruleset()

        schema_initialised.rulesets.add(ruleset)

        assert len(schema_initialised.rulesets) == 1

    @pytest.mark.skip(reason='Not implemented')
    def test_schema_rulesets_add_twice(self, schema_initialised):
        """Check that it is not possible to add the sameRulesets to a Schema multiple times.

        Todo:
            Consider if this test should test against a versioned Ruleset.
        """
        raise NotImplementedError

    @pytest.mark.skip(reason='Not implemented')
    def test_schema_rulesets_add_duplicate(self, schema_initialised):
        """Check that it is not possible to add multiple functionally identical Rulesets to a Schema.

        Todo:
            Consider if this test should test against a versioned Ruleset.
        """
        raise NotImplementedError<|MERGE_RESOLUTION|>--- conflicted
+++ resolved
@@ -195,16 +195,12 @@
         assert len(schema_initialised.codelists) == 1
 
     def test_schema_rulesets_add(self, schema_initialised):
-<<<<<<< HEAD
-        """Check that it is possible to add Rulesets to the Schema."""
-=======
         """Check that it is possible to add Rulesets to the Schema.
 
         Todo:
             Consider if this test should test against a versioned Ruleset.
 
         """
->>>>>>> baeb9294
         ruleset = iati.core.default.ruleset()
 
         schema_initialised.rulesets.add(ruleset)
