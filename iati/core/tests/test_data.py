--- conflicted
+++ resolved
@@ -14,13 +14,8 @@
 
     @pytest.fixture
     def dataset_initialised(self):
-<<<<<<< HEAD
-        """An initialised dataset to work from in other tests."""
-        return iati.core.data.Dataset(iati.core.tests.utilities.XML_STR_VALID)
-=======
         """Return an initialised dataset to work from in other tests."""
         return iati.core.data.Dataset(iati.core.tests.utilities.XML_STR_VALID_NOT_IATI)
->>>>>>> 824ff710
 
     def test_dataset_no_params(self):
         """Test Dataset creation with no parameters."""
