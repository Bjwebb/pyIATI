--- conflicted
+++ resolved
@@ -184,9 +184,6 @@
             return iati.core.utilities.convert_tree_to_schema(self._schema_base_tree)
         except etree.XMLSchemaParseError as err:
             iati.core.utilities.log_error(err)
-<<<<<<< HEAD
-            raise iati.core.exceptions.SchemaError('Problem parsing Schema')
-=======
             raise iati.core.exceptions.SchemaError('Problem parsing Schema')
 
 class ActivitySchema(Schema):
@@ -198,5 +195,4 @@
 class OrganisationSchema(Schema):
     """Represenation of an IATI Organisation Schema as defined within the IATI SSOT."""
 
-    ROOT_ELEMENT_NAME = 'iati-organisations'
->>>>>>> c2760635
+    ROOT_ELEMENT_NAME = 'iati-organisations'