"""A module to provide a way of locating resources within the IATI library.

There are two key groups of functions within this module: `get_*_path[s]()` and `load_as_*()`.

The `get_*_path[s](name)` functions provide information about where to locate particular types of resources with a provided name.

The `load_as_*(path)` functions load the contents of a file at the specified path and return it in the specified format.

Example:
    To load a test XML file located in `my_test_file` and use it to create a `Dataset`::

        dataset = iati.core.resources.load_as_dataset(iati.core.resources.get_test_data_path('my_test_file'))

Note:
    `pkg_resources` is used to allow resources to be located however the package is distributed. If using the standard `os` functionality, resources may not be locatable if, for example, the package is distributed as an egg.

Warning:
    Many of the constants in this module should be deemed private to the IATI library.

    The location of SSOT content may change. It may also require network access to perform certain tasks.

Todo:
    Determine how to distribute SSOT content - with package, or separately (being downloaded at runtime).

    Move the functions used to locate test data.

"""
import os
import pkg_resources
import chardet
from lxml import etree
import iati.core.constants


PACKAGE = __name__
"""The name of the resources package.

Used to locate resources when the package is distributed in certain ways that do not provide a standard filesystem.

"""

BASE_PATH = 'resources'
"""The relative location of the resources folder."""
BASE_PATH_STANDARD = os.path.join(BASE_PATH, 'standard')
"""The relative location of resources related to the IATI Standard."""
BASE_PATH_LIB_DATA = os.path.join(BASE_PATH, 'lib_data')
"""The relative location of resources not related to the IATI Standard."""
PATH_CODELISTS = 'codelists'
"""The location of the folder containing Codelists from the SSOT."""
PATH_TEST_DATA = os.path.join(BASE_PATH, 'test_data')
"""The relative location of the folder containing IATI data files."""
PATH_SCHEMAS = 'schemas'
"""The location of the folder containing Schemas from the SSOT."""
PATH_RULESETS = 'rulesets'
"""The location of the folder containing Rulesets from the SSOT."""

FILE_CODELIST_EXTENSION = '.xml'
<<<<<<< HEAD
"""The extension of a file containing a Codelist."""
FILE_CODELIST_MAPPING = 'codelist-mapping.xml'
"""The name of a file containing definitions of how Codelist values map to data."""

=======
"""The expected extension of a file containing a Codelist."""
FILE_CODELIST_MAPPING = 'codelist-mapping.xml'
"""The name of a file containing definitions of how Codelist values map to data."""
>>>>>>> 4ff13a97
FILE_DATA_EXTENSION = '.xml'
"""The expected extension of a file containing IATI data."""
FILE_RULESET_EXTENSION = '.json'
"""The expected extension of a file containing a Ruleset."""
FILE_SCHEMA_EXTENSION = '.xsd'
"""The expected extension of a file containing a Schema."""

FILE_RULESET_SCHEMA_NAME = 'ruleset_schema'
"""The name of a file containing the Ruleset schema."""
FILE_RULESET_STANDARD_NAME = 'standard_ruleset'
"""The name of a file containing the Standard Ruleset."""
FILE_SCHEMA_ACTIVITY_NAME = 'iati-activities-schema'
"""The name of a file containing an Activity Schema."""
FILE_SCHEMA_ORGANISATION_NAME = 'iati-organisations-schema'
"""The name of a file containing an Organisation Schema."""


def get_all_codelist_paths(version=None):
    """Find the paths for all Codelists at the specified version of the Standard.

    Args:
        version (str): The version of the Standard to return the Codelists for. Defaults to None. This means that paths to the latest version of the Codelists are returned.

    Raises:
        ValueError: When a specified version is not a valid version of the IATI Standard.

    Returns:
        list(str): A list of paths to all of the Codelists at the specified version of the Standard.

    Todo:
        Further exploration needs to be undertaken in how to handle pre-1.04 versions of the Standard.

        Add tests to show that versions 1.04 and above are being correctly handled, including errors.

        Provide an argument that allows the returned list to be restricted to only Embedded or only Non-Embedded Codelists.

    """
    files = pkg_resources.resource_listdir(PACKAGE, get_path_for_version(PATH_CODELISTS, version))
    files_codelists_only = [file_name for file_name in files if file_name[-4:] == FILE_CODELIST_EXTENSION]
    paths = [get_codelist_path(file_name, version) for file_name in files_codelists_only]

    return paths


def get_all_schema_paths(version=None):
    """Find the paths for all Schemas at the specified version of the Standard.

    Args:
        version (str): The version of the Standard to return the Schemas for. Defaults to None. This means that paths to the latest version of the Schemas are returned.

    Raises:
        ValueError: When a specified version is not a valid version of the IATI Standard.

    Returns:
        list(str): A list of paths to all of the Schemas at the specified version of the Standard.

    Todo:
        Add tests for version parameters that are invalid.

        Consider adding the IATI Codelist Schema.

    """
    return get_all_activity_schema_paths(version) + get_all_organisation_schema_paths(version)


def get_all_activity_schema_paths(version=None):
    """Find the paths for all Activity Schemas at the specified version of the Standard.

    Args:
        version (str): The version of the Standard to return the activity schemas for. Defaults to None. This means that paths to the latest version of the Activity Schemas are returned.

    Raises:
        ValueError: When a specified version is not a valid version of the IATI Standard.

    Returns:
        list(str): A list of paths to all of the Activity Schemas at the specified version of the Standard.

    Todo:
        Add tests for version parameters that are invalid.

        Look to match against integers so there is a clear reason to return a list rather than a single Schema.

    """
    return [get_schema_path(FILE_SCHEMA_ACTIVITY_NAME, version)]


def get_all_organisation_schema_paths(version=None):
    """Find the paths for all Organisation Schemas at the specified version of the Standard.

    Args:
        version (str): The version of the Standard to return the Organisation schemas for. Defaults to None. This means that paths to the latest version of the Organisation Schemas are returned.

    Raises:
        ValueError: When a specified version is not a valid version of the IATI Standard.

    Returns:
        list(str): A list of paths to all of the Organisation Schemas at the specified version of the Standard.

    Todo:
        Add tests for version parameters that are invalid.

        Look to match against integers so there is a clear reason to return a list rather than a single Schema.


    """
    return [get_schema_path(FILE_SCHEMA_ORGANISATION_NAME, version)]


def get_codelist_path(codelist_name, version=None):
    """Determine the path of a Codelist with the given name at the specified version of the Standard.

    Args:
        codelist_name (str): The name of the codelist to locate. Should the name end in `.xml`, this shall be removed to determine the name.
        version (str): The version of the Standard to return the Codelists for. Defaults to None. This means that a path to the latest version of the Codelist is returned.

    Returns:
        str: The path to a file containing the specified Codelist.

    Note:
        Does not check whether the specified Codelist actually exists.

    Warning:
        It needs to be determined how best to locate a user-defined Codelist that is available at a URL that needs fetching.

    """
    if codelist_name[-4:] == FILE_CODELIST_EXTENSION:
        codelist_name = codelist_name[:-4]

    return get_path_for_version(os.path.join(PATH_CODELISTS, '{0}'.format(codelist_name) + FILE_CODELIST_EXTENSION), version)


def get_codelist_mapping_path(version=None):
    """Determine the path of the Codelist mapping file.

    version (str): The version of the Standard to return the data files for. Defaults to None. This means that the path is returned for a filename at the latest version of the Standard.

    Returns:
        str: The path to a file containing the mapping file.

    Todo:
        Test this.

    """
    return get_path_for_version(FILE_CODELIST_MAPPING, version)


def get_lib_data_path(name):
    """Determine the path of a general library data file with the given name.

    The data file is not part of the IATI Standard. It is also required in the library itself, not just for testing purposes.

    Args:
        name (str): The name of the data file to locate. The name must include the file extension.

    Returns:
        str: The path to the specified file.

    Note:
        Does not check whether the specified file actually exists.

    Todo:
        Test this.

    """
    return os.path.join(BASE_PATH_LIB_DATA, name)


<<<<<<< HEAD
=======
def get_schema_path(name, version=None):
    """Determine the path of a schema with the given name.

    Args:
        name (str): The name of the schema to locate.
        version (str): The version of the Standard to return the Schemas for. Defaults to None. This means that paths to the latest version of the Schemas are returned.

    Returns:
        str: The path to a file containing the specified schema.

    Note:
        Does not check whether the specified schema actually exists.

    """
    return get_path_for_version(os.path.join(PATH_SCHEMAS, '{0}'.format(name) + FILE_SCHEMA_EXTENSION), version)


>>>>>>> 4ff13a97
def get_test_data_path(name, version=None):
    """Determine the path of an IATI data file with the given filename at the specified version of the Standard.

    Args:
        name (str): The name of the data file to locate. The name may contain forward slashes (`/`) to indicate a directory. Data files must be `.xml` files.
        version (str): The version of the Standard to return the data files for. Defaults to None. This means that the path is returned for a filename at the latest version of the Standard.

    Returns:
        str: The path to a file containing the specified data.

    Note:
        Does not check whether the specified data file actually exists.

    Warning:
        This is a function used for testing purposes and should be located in a different module. DO NOT reply on it remaining here.

        Needs to handle a more complex file structure than a single flat directory.

    Todo:
        Test this directly rather than just the indirect tests that exist at present.

    """
    # ensure the folders are in a OS-independent format
    if '/' in name:
        split_name = name.split('/')
        name = os.sep.join(split_name)

    # remove the '.xml' file extension if present
    if name[-4:] == FILE_DATA_EXTENSION:
        name = name[:-4]

    return os.path.join(PATH_TEST_DATA, get_folder_name_for_version(version), '{0}'.format(name) + FILE_DATA_EXTENSION)


def get_test_data_paths_in_folder(folder_name, version=None):
    """Determine the paths of all IATI data files in the specified folder under the root test folder.

    Args:
        name (str): The name of the folder within which to locate data files.
        version (str): The version of the Standard to return the data files for. Defaults to None. This means that the path is returned for a filename at the latest version of the Standard.

    Returns:
        list of str: The paths to data files in the specified folders.

    """
    # ensure the folders are in a OS-independent format
    if '/' in folder_name:
        split_name = folder_name.split('/')
        folder_name = os.sep.join(split_name)

    paths = list()
    root_folder = os.path.join(PATH_TEST_DATA, get_folder_name_for_version(version), folder_name)
    resource_folder = resource_filename(root_folder)

    for base_folder, _, file_names in os.walk(resource_folder):
        desired_files = [file_name for file_name in file_names if file_name[-4:] == FILE_DATA_EXTENSION]
        for file_name in desired_files:
            paths.append(os.path.join(base_folder, file_name))

    # de-resource the file-names so that they're not duplicated
    deresourced_paths = [path[path.find(root_folder):] for path in paths]

    return deresourced_paths


def get_test_ruleset_path(name, version=None):
    """Determine the path of an IATI test Ruleset file with the given filename at the specified version of the Standard.

    Args:
        name (str): The name of the data file to locate. The filename must not contain the '.xml' file extension.
        version (str): The version of the Standard to return the data files for. Defaults to None. This means that the path is returned for a filename at the latest version of the Standard.

    Returns:
        str: The path to a file containing the specified test Ruleset.

    Note:
        Does not check whether the specified file actually exists.

    Warning:
        This is a function used for testing purposes and should be located in a different module. DO NOT reply on it remaining here.

        Needs to handle a more complex file structure than a single flat directory.

    Todo:
        Might need removing. What is using it now?

    """
    return os.path.join(PATH_TEST_DATA, get_folder_name_for_version(version), 'rulesets/{0}'.format(name) + FILE_RULESET_EXTENSION)


def get_folder_name_for_version(version=None):
    """Return the folder name for a given version of the Standard.

    Args:
        version (str): The version of the Standard to return the folder path for. Defaults to None. This means that the folder name corresponding to the latest version of the Standard is returned.

    Returns:
        str: The folder name for the specified version of the Standard.

    Raises:
        ValueError: When a specified version is not a valid version of the IATI Standard.

    """
    if version is None:
        version = iati.core.constants.STANDARD_VERSION_LATEST

    if version in iati.core.constants.STANDARD_VERSIONS:
        return version.replace('.', '')
    else:
        raise ValueError("Version {} is not a valid version of the IATI Standard.".format(version))


def get_ruleset_path(name, version=None):
    """Determine the path of a Ruleset with the given name at the specified version of the Standard.

    Args:
        name (str): The name of the Ruleset to locate.
        version (str): The version of the Standard to return the Ruleset for. Defaults to None. This means that paths to the latest version of the Ruleset are returned.

    Returns:
        str: The path to a file containing the specified ruleset.

    Note:
        Does not check whether the specified ruleset actually exists.

    Todo:
        Test this directly rather than just the indirect tests that exist at present.

    """
    return get_path_for_version(os.path.join(PATH_RULESETS, '{0}'.format(name) + FILE_RULESET_EXTENSION), version)


def get_schema_path(name, version=None):
    """Determine the path of a Schema with the given name at the specified version of the Standard.

    Args:
        name (str): The name of the Schema to locate.
        version (str): The version of the Standard to return the Schema for. Defaults to None. This means that paths to the latest version of the Schema is returned.

    Returns:
        str: The path to a file containing the specified Schema.

    Note:
        Does not check whether the specified Schema actually exists.

    Warning:
        Further exploration needs to be undertaken in how to handle multiple versions of the Standard.

    Todo:
        Test this directly rather than just the indirect tests that exist at present.

    """
    return get_path_for_version(os.path.join(PATH_SCHEMAS, '{0}'.format(name) + FILE_SCHEMA_EXTENSION), version)


def get_folder_path_for_version(version=None):
    """Return the path for the folder containing SSOT data (schemas, codelists etc) at the specified version of the Standard.

    Args:
        version (str): The version of the Standard to return the folder path for. Defaults to None. This means that the path corresponding to the latest version of the Standard is returned.

    Returns:
        str: The relative path to the folder for containing SSOT data the specified version of the Standard.

    """
    return os.path.join(BASE_PATH_STANDARD, get_folder_name_for_version(version))


def get_path_for_version(path, version=None):
    """Return the relative location of a specified path at the specified version of the Standard.

    Args:
        path (str): The path to the file that is to be read in.
        version (str): The version of the Standard to return the folder path for. Defaults to None. This means that the path corresponding to the latest version of the Standard is returned.

    Returns:
        str: The relative path to a file at the specified version of the Standard.

    Note:
        Does not check whether anything exists at the specified path.

    Todo:
        Test this directly rather than just the indirect tests that exist at present.

    """
    return os.path.join(get_folder_path_for_version(version), path)


def load_as_bytes(path):
    """Load a resource at the specified path into a bytes object.

    Args:
        path (str): The path to the file that is to be read in.

    Returns:
        bytes: The contents of the file at the specified location.

    Raises:
        FileNotFoundError (python3) / IOError (python2): When a file at the specified path does not exist.

    Todo:
        Ensure all reasonably possible `OSError`s are documented here and in functions that call this.

        Add error handling for when the specified file does not exist.

        Pass in PACKAGE as a default parameter, so that this code can be used by other library modules (e.g. iati.fetch).

    """
    return pkg_resources.resource_string(PACKAGE, path)


def load_as_dataset(path):
    """Load a resource at the specified path into a Dataset.

    Args:
        path (str): The path to the file that is to be read in.

    Returns:
<<<<<<< HEAD
        dataset: A Dataset object with the contents of the file at the specified location.
=======
        iati.core.Dataset: A Dataset object representing the contents of the file at the specified location.
>>>>>>> 4ff13a97

    Raises:
        FileNotFoundError (python3) / IOError (python2): When a file at the specified path does not exist.

        ValueError: When a file at the specified path does not contain valid XML.

    Todo:
        Ensure all reasonably possible OSErrors are documented here and in functions that call this.
        Add error handling for when the specified file does not exist.

    """
    dataset_str = load_as_string(path)

    return iati.core.Dataset(dataset_str)


def load_as_string(path):
    """Load a resource at the specified path into a string.

    Args:
        path (str): The path to the file that is to be read in.

    Returns:
        str (python3) / unicode (python2): The contents of the file at the specified location.

    Raises:
        FileNotFoundError (python3) / IOError (python2): When a file at the specified path does not exist.

    Todo:
        Pass in PACKAGE as a default parameter, so that this code can be used by other library modules (e.g. iati.fetch).

        Add test to load a dataset saved in non-UTF-8 formats. This should include `UTF-16LE`, `UTF-16BE` and `windows-1252` since there are published Datasets using these encodings.

    """
    loaded_bytes = load_as_bytes(path)

    try:
        loaded_str = loaded_bytes.decode('utf-8')
    except UnicodeDecodeError:
        # the file was not UTF-8, so perform a (slow) test to detect encoding
        # only use the first section of the file since this is generally enough and prevents big files taking ages
        detected_info = chardet.detect(loaded_bytes[:25000])
        # print(detected_info, detected_info['encoding'], detected_info['confidence'])
        loaded_str = loaded_bytes.decode(detected_info['encoding'])

    return loaded_str


def load_as_tree(path):
    """Load a schema with the specified name into an ElementTree.

    Args:
        path (str): The path to the file that is to be converted to an ElementTree. The file at the specified location must contain valid XML.

    Returns:
        etree._ElementTree: An ElementTree representing the parsed XML.

    Raises:
        OSError: An error occurred accessing the specified file.

    Warning:
        There should be errors raised when the request is to load something that is not valid XML.

        Does not fully hide the lxml internal workings. This includes making reference to a private lxml type.

    Todo:
        Handle when the specified file can be accessed without issue, but it does not contain valid XML.

    """
    path_filename = resource_filename(path)
    try:
        doc = etree.parse(path_filename)
        return doc
    except OSError:
        raise


def resource_filename(path):
    """Find the file system path for a specified resource path.

    Args:
        path (str): The path of the file that is to be located.

    Returns:
        str: A reference to the specified file that works however the package is distributed.

    Note:
        Does not check to see that the specified file exists.

    Warning:
        When other functions in this module are reviewed, this will be too.

    """
    return pkg_resources.resource_filename(PACKAGE, path)<|MERGE_RESOLUTION|>--- conflicted
+++ resolved
@@ -55,16 +55,9 @@
 """The location of the folder containing Rulesets from the SSOT."""
 
 FILE_CODELIST_EXTENSION = '.xml'
-<<<<<<< HEAD
-"""The extension of a file containing a Codelist."""
-FILE_CODELIST_MAPPING = 'codelist-mapping.xml'
-"""The name of a file containing definitions of how Codelist values map to data."""
-
-=======
 """The expected extension of a file containing a Codelist."""
 FILE_CODELIST_MAPPING = 'codelist-mapping.xml'
 """The name of a file containing definitions of how Codelist values map to data."""
->>>>>>> 4ff13a97
 FILE_DATA_EXTENSION = '.xml'
 """The expected extension of a file containing IATI data."""
 FILE_RULESET_EXTENSION = '.json'
@@ -232,26 +225,6 @@
     return os.path.join(BASE_PATH_LIB_DATA, name)
 
 
-<<<<<<< HEAD
-=======
-def get_schema_path(name, version=None):
-    """Determine the path of a schema with the given name.
-
-    Args:
-        name (str): The name of the schema to locate.
-        version (str): The version of the Standard to return the Schemas for. Defaults to None. This means that paths to the latest version of the Schemas are returned.
-
-    Returns:
-        str: The path to a file containing the specified schema.
-
-    Note:
-        Does not check whether the specified schema actually exists.
-
-    """
-    return get_path_for_version(os.path.join(PATH_SCHEMAS, '{0}'.format(name) + FILE_SCHEMA_EXTENSION), version)
-
-
->>>>>>> 4ff13a97
 def get_test_data_path(name, version=None):
     """Determine the path of an IATI data file with the given filename at the specified version of the Standard.
 
@@ -470,11 +443,7 @@
         path (str): The path to the file that is to be read in.
 
     Returns:
-<<<<<<< HEAD
-        dataset: A Dataset object with the contents of the file at the specified location.
-=======
         iati.core.Dataset: A Dataset object representing the contents of the file at the specified location.
->>>>>>> 4ff13a97
 
     Raises:
         FileNotFoundError (python3) / IOError (python2): When a file at the specified path does not exist.
