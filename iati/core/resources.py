--- conflicted
+++ resolved
@@ -344,12 +344,29 @@
 
 def load_as_bytes(path):
     """Load a resource at the specified path into a bytes object.
+
     Args:
         path (str): The path to the file that is to be read in.
-    Returns:
-<<<<<<< HEAD
+
+    Returns:
         bytes: The contents of the file at the specified location.
-=======
+
+    Raises:
+        FileNotFoundError (python3) / IOError (python2): When a file at the specified path does not exist.
+
+    Todo:
+        Ensure all reasonably possible OSErrors are documented here and in functions that call this.
+        Add error handling for when the specified file does not exist.
+        Pass in PACKAGE as a default parameter, so that this code can be used by other library modules (e.g. iati.fetch).
+    """
+    return pkg_resources.resource_string(PACKAGE, path)
+
+
+def load_as_dataset(path):
+    """Load a resource at the specified path into a dataset.
+    Args:
+        path (str): The path to the file that is to be read in.
+    Returns:
         dataset: A Dataset object with the contents of the file at the specified location.
 
     Warning:
@@ -359,35 +376,9 @@
         FileNotFoundError (python3) / IOError (python2): When a file at the specified path does not exist.
         ValueError: When a file at the specified path does not contain valid XML.
 
->>>>>>> eb2e6470
-    Todo:
-        Should raise Exceptions when there are problems loading the requested data.
+    Todo:
         Add error handling for when the specified file does not exist.
-        Pass in PACKAGE as a default parameter, so that this code can be used by other library modules (e.g. iati.fetch).
-    """
-    return pkg_resources.resource_string(PACKAGE, path)
-
-
-def load_as_dataset(path):
-    """Load a resource at the specified path into a dataset.
-    Args:
-        path (str): The path to the file that is to be read in.
-    Returns:
-<<<<<<< HEAD
-        dataset: A Dataset object with the contents of the file at the specified location.
-    Warning:
-        Should raise Exceptions when there are problems loading the requested data.
-    Todo:
-=======
-        bytes: The contents of the file at the specified location.
-
-    Raises:
-        FileNotFoundError (python3) / IOError (python2): When a file at the specified path does not exist.
-
-    Todo:
-        Ensure all reasonably possible OSErrors are documented here and in functions that call this.
->>>>>>> eb2e6470
-        Add error handling for when the specified file does not exist.
+
     """
     dataset_str = load_as_string(path)
 
@@ -396,37 +387,42 @@
 
 def load_as_string(path):
     """Load a resource at the specified path into a string.
+
     Args:
         path (str): The path to the file that is to be read in.
+
     Returns:
         str (python3) / unicode (python2): The contents of the file at the specified location.
-<<<<<<< HEAD
-=======
 
     Raises:
         FileNotFoundError (python3) / IOError (python2): When a file at the specified path does not exist.
 
->>>>>>> eb2e6470
     Todo:
         Pass in PACKAGE as a default parameter, so that this code can be used by other library modules (e.g. iati.fetch).
+
     """
     return load_as_bytes(path).decode('utf-8')
 
 
 def load_as_tree(path):
     """Load a schema with the specified name into an ElementTree.
-    Args:
-        path (str): The path to the file that is to be converted to an ElementTree.
-            The file at the specified location must contain valid XML.
+
+    Args:
+        path (str): The path to the file that is to be converted to an ElementTree. The file at the specified location must contain valid XML.
+
     Returns:
         etree._ElementTree: An ElementTree representing the parsed XML.
+
     Raises:
         OSError: An error occurred accessing the specified file.
+
     Warning:
         There should be errors raised when the request is to load something that is not valid XML.
         Does not fully hide the lxml internal workings. This includes making reference to a private lxml type.
+
     Todo:
         Handle when the specified file can be accessed without issue, but it does not contain valid XML.
+
     """
     path_filename = resource_filename(path)
     try:
