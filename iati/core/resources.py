--- conflicted
+++ resolved
@@ -457,12 +457,9 @@
     Returns:
         bytes: The contents of the file at the specified location.
 
-<<<<<<< HEAD
-=======
     Raises:
         FileNotFoundError (python3) / IOError (python2): When a file at the specified path does not exist.
 
->>>>>>> 787c4a10
     Todo:
         Ensure all reasonably possible OSErrors are documented here and in functions that call this.
         Add error handling for when the specified file does not exist.
@@ -482,13 +479,10 @@
     Warning:
         Should raise Exceptions when there are problems loading the requested data.
 
-<<<<<<< HEAD
-=======
     Raises:
         FileNotFoundError (python3) / IOError (python2): When a file at the specified path does not exist.
         ValueError: When a file at the specified path does not contain valid XML.
 
->>>>>>> 787c4a10
     Todo:
         Add error handling for when the specified file does not exist.
 
@@ -513,11 +507,8 @@
     Todo:
         Pass in PACKAGE as a default parameter, so that this code can be used by other library modules (e.g. iati.fetch).
 
-<<<<<<< HEAD
         Add test to load a dataset saved in non-UTF-8 formats. This should include `UTF-16LE`, `UTF-16BE` and `windows-1252` since there are published Datasets using these encodings.
 
-=======
->>>>>>> 787c4a10
     """
     loaded_bytes = load_as_bytes(path)
 
