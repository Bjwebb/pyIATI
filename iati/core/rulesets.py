--- conflicted
+++ resolved
@@ -213,40 +213,7 @@
 
         return partial_schema
 
-
-<<<<<<< HEAD
-=======
-class RuleNoMoreThanOne(Rule):
-    """Representation of a Rule that checks that there is no more than one Element matching a given XPath.
-
-    Warning:
-        Rules have not yet been implemented. The structure of specific types of Rule will depend on how the base class is formed.
-
-        The name of specific types of Rule may better indicate that they are Rules.
-
-    """
-
-    def __init__(self, xpath_base, case):
-        """Initialise a `no_more_than_one` rule."""
-        self.name = "no_more_than_one"
-
-        super(RuleNoMoreThanOne, self).__init__(xpath_base, case)
-
-    def is_valid_for(self, dataset_tree):
-        """Check `dataset_tree` has no more than one instance of a given case for an Element.
-
-        Args:
-            dataset_tree: an etree created from an XML dataset.
-
-        Returns:
-            Boolean value that changes depending on whether one or fewer cases are found in the dataset_tree.
-
-        """
-        path = self.paths[0]
-        return len(dataset_tree.findall(path)) <= 1
-
-
->>>>>>> 67edf56f
+      
 class RuleAtLeastOne(Rule):
     """Representation of a Rule that checks that there is at least one Element matching a given XPath.
 
@@ -342,8 +309,8 @@
             Boolean value that changes depending on whether one or fewer cases are found in the dataset_tree.
 
         """
-        path = self.case['paths'][0]
-        return len(dataset_tree.findall(self._extract_xpath_case(path))) <= 1
+        path = self.paths[0]
+        return len(dataset_tree.findall(path)) <= 1
 
 
 class RuleRegexMatches(Rule):
