"""A module containg a core representation of IATI Rulesets.

Note:
    Rulesets are under-implemented since it is expected that their implementation will be similar to that of Codelists, which is currently unstable. Once Codelist stability has been increased, Rulesets may be fully-implemented.

Warning:
    The contents of this module have not been implemented. Their structure may change when they are implemented.

Todo:
    Implement Rulesets (and Rules). Likely worth completing the Codelist implementation first since the two will be similar.

"""
import json
import jsonschema
import six
import iati.core.default
import iati.core.utilities


_VALID_RULE_TYPES = ["no_more_than_one", "atleast_one", "dependent", "sum", "date_order", "regex_matches", "regex_no_matches", "startswith", "unique"]


def locate_constructor_for_rule_type(rule_type):
    """Locate the constructor for specific rule types.

    Args:
        rule_type (str): The name of the type of Rule to identify the class for.

    Returns:
        Rule implementation: A constructor for a class that inherits from Rule.

    Raises:
        KeyError: When a non-permitted `rule_type` is provided.

    Todo:
        Determine scope of this function, and how much testing is therefore required.

    """
    possible_rule_types = {
        'atleast_one': RuleAtLeastOne,
        # 'date_order': RuleDateOrder,
        # 'dependent': RuleDependent,
        'no_more_than_one': RuleNoMoreThanOne #,
        # 'regex_matches': RuleRegexMatches,
        # 'regex_no_matches': RuleRegexNoMatches,
        # 'startswith': RuleStartsWith,
        # 'sum': RuleSum,
        # 'unique': RuleUnique
    }

    return possible_rule_types[rule_type]


class Ruleset(object):
    """Representation of a Ruleset as defined within the IATI SSOT.

    Warning:
        Rulesets have not yet been implemented. They will likely have a similar API to Codelists, although this is yet to be determined.

    """

    def __init__(self, ruleset_str):
        """Initialise a Ruleset.

        Args:
            ruleset_str (str): A string that represents a Ruleset.

        Raises:
            TypeError: When a ruleset_str is not a string.
            ValueError: When ruleset_str does not validate against the ruleset schema.

        Todo:
            May raise a UnicodeDecodeError or json.JSONDecodeError if passed a dodgey bytearray. Need to test.

        """
        ruleset = json.loads(ruleset_str, object_pairs_hook=iati.core.utilities.dict_raise_on_duplicates)

        try:
            jsonschema.validate(ruleset, iati.core.default.ruleset_schema())
        except jsonschema.ValidationError:
            raise ValueError
        self.rules = set()

        for xpath_base, rule in ruleset.items():
            for rule_type, cases in rule.items():
                for case in cases['cases']:
                    constructor = locate_constructor_for_rule_type(rule_type)
                    new_rule = constructor(xpath_base, case)
                    self.rules.add(new_rule)

<<<<<<< HEAD
=======
    def _locate_constructor_for_rule_type(self, rule_type):
        """Locate the constructor for specific rule types.

        Args:
            rule_type (str): The name of the type of Rule to identify the class for.

        Returns:
            Rule implementation: A constructor for a class that inherits from Rule.

        Raises:
            KeyError: When a non-permitted `rule_type` is provided.

        """
        possible_rule_types = {
            'atleast_one': RuleAtLeastOne,
            'date_order': RuleDateOrder,
            'dependent': RuleDependent,
            'no_more_than_one': RuleNoMoreThanOne,
            'regex_matches': RuleRegexMatches,
            'regex_no_matches': RuleRegexNoMatches,
            'startswith': RuleStartsWith,
            'sum': RuleSum,
            'unique': RuleUnique
        }

        return possible_rule_types[rule_type]


>>>>>>> 4b5a9f00

class Rule(object):
    """Representation of a Rule contained within a Ruleset.

    Acts as a base class for specific types of Rule that actually do something.

    Todo:
        Determine whether this should be an Abstract Base Class.

    """

    def __init__(self, xpath_base, case):
        """Initialise a Rule.

        Args:
            xpath_base (str): The base of the XPath that the Rule will act upon.
            case (dict): Specific configuration for this instance of the Rule.

        Raises:
            TypeError: When a parameter is of an incorrect type.
            ValueError: When a rule_type is not one of the permitted Rule types.

        """
        if not isinstance(xpath_base, six.string_types) or not isinstance(case, dict):
            raise TypeError

        self._valid_rule_configuration(case)

        self.xpath_base = xpath_base

    def _valid_rule_configuration(self, case):
        """Check that a configuration being passed into a Rule is valid for the given type of Rule.

        Note:
            The `name` attribute on the class must be set to a valid rule_type before this function is called.

        Args:
            case (dict): A dictionary of values, generally parsed as a case from a Ruleset.

        Raises:
            AttributeError: When the Rule's name is unset or not a permitted rule_type.
            ValueError: When the case is not valid for the type of Rule.

        """
        try:
            ruleset_schema_section = self._ruleset_schema_section()
        except AttributeError:
            raise

        try:
            jsonschema.validate(case, ruleset_schema_section)
        except jsonschema.ValidationError:
            raise ValueError

    def _ruleset_schema_section(self):
        """Locate the section of the Ruleset Schema relevant for the Rule.

        In doing so, makes required properties required.

        Returns:
            dict: A dictionary of the relevant part of the Ruleset Schema, based on the Rule's name.

        Raises:
            AttributeError: When the Rule's name is unset or not a permitted rule_type.

        """
        ruleset_schema = iati.core.default.ruleset_schema()
        partial_schema = ruleset_schema['patternProperties']['.+']['properties'][self.name]['properties']['cases']['items']
        partial_schema['required'] = [key for key in partial_schema['properties'].keys() if key != 'condition']

        return partial_schema


class RuleNoMoreThanOne(Rule):
    """Representation of a Rule that checks that there is no more than one Element matching a given XPath.

    Warning:
        Rules have not yet been implemented. The structure of specific types of Rule will depend on how the base class is formed.

        The name of specific types of Rule may better indicate that they are Rules.

    """
    def __init__(self, xpath_base, case):
        self.name = "no_more_than_one"

        super(RuleNoMoreThanOne, self).__init__(xpath_base, case)


class RuleAtLeastOne(Rule):
    """Representation of a Rule that checks that there is at least one Element matching a given XPath.

    Warning:
        Rules have not yet been implemented. The structure of specific types of Rule will depend on how the base class is formed.

        The name of specific types of Rule may better indicate that they are Rules.

    """
    def __init__(self, xpath_base, case):
        self.name = "atleast_one"

        super(RuleAtLeastOne, self).__init__(xpath_base, case)

    def implementation(self, dataset):
        """Check activity has at least one instance of a given case."""
        pass

class RuleDateOrder(Rule):

    pass


class RuleDependent(Rule):

    pass


class RuleRegexMatches(Rule):

    pass


class RuleRegexNoMatches(Rule):

    pass


class RuleStartsWith(Rule):

    pass


class RuleSum(Rule):

    pass


class RuleUnique(Rule):

    pass<|MERGE_RESOLUTION|>--- conflicted
+++ resolved
@@ -38,14 +38,14 @@
     """
     possible_rule_types = {
         'atleast_one': RuleAtLeastOne,
-        # 'date_order': RuleDateOrder,
-        # 'dependent': RuleDependent,
-        'no_more_than_one': RuleNoMoreThanOne #,
-        # 'regex_matches': RuleRegexMatches,
-        # 'regex_no_matches': RuleRegexNoMatches,
-        # 'startswith': RuleStartsWith,
-        # 'sum': RuleSum,
-        # 'unique': RuleUnique
+        'date_order': RuleDateOrder,
+        'dependent': RuleDependent,
+        'no_more_than_one': RuleNoMoreThanOne,
+        'regex_matches': RuleRegexMatches,
+        'regex_no_matches': RuleRegexNoMatches,
+        'startswith': RuleStartsWith,
+        'sum': RuleSum,
+        'unique': RuleUnique
     }
 
     return possible_rule_types[rule_type]
@@ -88,37 +88,6 @@
                     new_rule = constructor(xpath_base, case)
                     self.rules.add(new_rule)
 
-<<<<<<< HEAD
-=======
-    def _locate_constructor_for_rule_type(self, rule_type):
-        """Locate the constructor for specific rule types.
-
-        Args:
-            rule_type (str): The name of the type of Rule to identify the class for.
-
-        Returns:
-            Rule implementation: A constructor for a class that inherits from Rule.
-
-        Raises:
-            KeyError: When a non-permitted `rule_type` is provided.
-
-        """
-        possible_rule_types = {
-            'atleast_one': RuleAtLeastOne,
-            'date_order': RuleDateOrder,
-            'dependent': RuleDependent,
-            'no_more_than_one': RuleNoMoreThanOne,
-            'regex_matches': RuleRegexMatches,
-            'regex_no_matches': RuleRegexNoMatches,
-            'startswith': RuleStartsWith,
-            'sum': RuleSum,
-            'unique': RuleUnique
-        }
-
-        return possible_rule_types[rule_type]
-
-
->>>>>>> 4b5a9f00
 
 class Rule(object):
     """Representation of a Rule contained within a Ruleset.
