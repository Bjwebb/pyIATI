--- conflicted
+++ resolved
@@ -197,14 +197,13 @@
         'info': '{code} is not a Code on the {codelist.name} Codelist. ',
         'help': 'The `{attr_name}` attribute should contain a value on the `{codelist.name}` Codelist. Note that values not on the Codelist may be valid in particular circumstances.\nSee http://iatistandard.org/202/codelists/{codelist.name} for values on the Codelist.'
     },
-<<<<<<< HEAD
     'err-not-iati-xml-uncategorised-document-error': {
+        'base_exception': Exception,
          'category': 'xml',
          'description': 'An uncategorised error occurred when checking whether a Dataset contains valid IATI data.',
          'info': '{err}',
          'help': 'There are many different ways in which a file may not be valid IATI XML. The most common of these have had specific error messages created. This is not currently one of them.\nShould it be identified that this error occurs frequently, a specific error message will be created.'
-     }
-=======
+     },
     'err-not-xml-not-string': {
         'base_exception': TypeError,
         'category': 'xml',
@@ -254,7 +253,6 @@
         'info': '{err}',
         'help': 'The encoding of a file specifies how a computer should interpret the 1s and 0s that it is made up of. For more information about encoding, see https://www.w3.org/International/questions/qa-what-is-encoding'
     }
->>>>>>> 521e86f8
 }
 
 
@@ -323,39 +321,25 @@
     return error_log
 
 
-<<<<<<< HEAD
 def _check_is_iati_xml(dataset, schema):
     """Check whether a given Dataset contains valid IATI XML.
 
     Args:
         dataset (iati.core.data.Dataset): The Dataset to check validity of.
         schema (iati.core.schemas.Schema): The Schema to validate the Dataset against.
-=======
-def _check_is_xml(maybe_xml):
-    """Check whether a given parameter is valid XML.
-
-    Args:
-        maybe_xml (str): An string that may or may not contain valid XML.
->>>>>>> 521e86f8
 
     Returns:
         iati.validator.ValidationErrorLog: A log of the errors that occurred.
 
-<<<<<<< HEAD
     Raises:
         iati.core.exceptions.SchemaError: An error occurred in the parsing of the Schema.
 
     Todo:
         Create test against a bad Schema.
-=======
-    Todo:
-        Consider how a Dataset may be passed when creating errors so that context can be obtained.
->>>>>>> 521e86f8
 
     """
     error_log = ValidationErrorLog()
 
-<<<<<<< HEAD
     try:
         validator = schema.validator()
     except iati.core.exceptions.SchemaError as err:
@@ -365,7 +349,22 @@
         validator.assertValid(dataset.xml_tree)
     except etree.DocumentInvalid as err:
         error = ValidationError('err-not-iati-xml-uncategorised-document-error')
-=======
+        error_log.add(error)
+
+    return error_log
+
+
+def _check_is_xml(maybe_xml):
+    """Check whether a given parameter is valid XML.
+    Args:
+        maybe_xml (str): An string that may or may not contain valid XML.
+    Returns:
+        iati.validator.ValidationErrorLog: A log of the errors that occurred.
+    Todo:
+        Consider how a Dataset may be passed when creating errors so that context can be obtained.
+    """
+    error_log = ValidationErrorLog()
+
     if isinstance(maybe_xml, iati.core.data.Dataset):
         maybe_xml = maybe_xml.xml_str
 
@@ -373,14 +372,12 @@
         parser = etree.XMLParser()
         _ = etree.fromstring(maybe_xml.strip(), parser)
     except etree.XMLSyntaxError:
-        # import pdb;pdb.set_trace()
         for err in parser.error_log:
             error = _parse_xml_syntax_error(err)
             error_log.add(error)
     except (AttributeError, TypeError, ValueError):
         problem_var_type = type(maybe_xml)
         error = ValidationError('err-not-xml-not-string', locals())
->>>>>>> 521e86f8
         error_log.add(error)
 
     return error_log
@@ -525,12 +522,21 @@
     """
     error_log = _check_is_xml(maybe_xml)
 
-<<<<<<< HEAD
-    try:
-        _ = etree.fromstring(maybe_xml.strip())
-        return True
-    except (etree.XMLSyntaxError, AttributeError, TypeError, ValueError):
-        return False
+    return not error_log.contains_errors()
+
+
+def validate_is_xml(maybe_xml):
+    """Check whether a Dataset contains valid XML.
+
+    Args:
+        maybe_xml (str): An string that may or may not be valid XML.
+
+    Returns:
+        iati.validator.ValidationErrorLog: A log of the errors that occurred.
+
+    """
+    return _check_is_xml(maybe_xml)
+
 
 def validate_is_iati_xml(dataset, schema):
     """Check whether a Dataset contains valid IATI XML.
@@ -542,20 +548,4 @@
          iati.validator.ValidationErrorLog: A log of the errors that occurred.
 
     """
-    return _check_is_iati_xml(dataset, schema)
-=======
-    return not error_log.contains_errors()
-
-
-def validate_is_xml(maybe_xml):
-    """Check whether a Dataset contains valid XML.
-
-    Args:
-        maybe_xml (str): An string that may or may not be valid XML.
-
-    Returns:
-        iati.validator.ValidationErrorLog: A log of the errors that occurred.
-
-    """
-    return _check_is_xml(maybe_xml)
->>>>>>> 521e86f8
+    return _check_is_iati_xml(dataset, schema)