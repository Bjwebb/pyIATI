--- conflicted
+++ resolved
@@ -103,20 +103,12 @@
     return os.path.join(PATH_TEST_DATA, iati.resources.get_folder_name_for_version(version), 'rulesets/{0}'.format(name) + iati.resources.FILE_RULESET_EXTENSION)
 
 
-<<<<<<< HEAD
-def load_as_dataset(file_path, version=None):
-    """Load a specified test data file as a Dataset.
-
-    Args:
-        file_path (str): The path of the file, relative to the root test data folder. Folders should be separated by a forward-slash (`/`).
-        version (str): The version of the Standard to return the data files for. Defaults to None. This means that the path is returned for a filename independent of any version of the Standard.
-=======
-def load_as_dataset(relative_path):
+def load_as_dataset(relative_path, version=None):
     """Load a specified test data file as a Dataset.
 
     Args:
         relative_path (str): The path of the file, relative to the root test data folder. Folders should be separated by a forward-slash (`/`).
->>>>>>> edcb7f36
+        version (str): The version of the Standard to return the data files for. Defaults to None. This means that the path is returned for a filename independent of any version of the Standard.
 
     Returns:
         dataset: A Dataset containing the contents of the file at the specified location.
@@ -125,37 +117,22 @@
         iati.exceptions.ValidationError: If the provided XML does not conform to the IATI standard.
 
     """
-<<<<<<< HEAD
-    return iati.resources.load_as_dataset(iati.tests.resources.get_test_data_path(file_path, version))
-
-
-def load_as_string(file_path, version=None):
-    """Load a specified test data file as a string.
-
-    Args:
-        file_path (str): The path of the file, relative to the root test data folder. Folders should be separated by a forward-slash (`/`).
-        version (str): The version of the Standard to return the data files for. Defaults to None. This means that the path is returned for a filename independent of any version of the Standard.
-=======
-    path = iati.tests.resources.get_test_data_path(relative_path)
+    path = iati.tests.resources.get_test_data_path(relative_path, version)
 
     return iati.utilities.load_as_dataset(path)
 
 
-def load_as_string(relative_path):
+def load_as_string(relative_path, version=None):
     """Load a specified test data file as a string.
 
     Args:
         relative_path (str): The path of the file, relative to the root test data folder. Folders should be separated by a forward-slash (`/`).
->>>>>>> edcb7f36
+        version (str): The version of the Standard to return the data files for. Defaults to None. This means that the path is returned for a filename independent of any version of the Standard.
 
     Returns:
         str (python3) / unicode (python2): The contents of the file at the specified location.
 
     """
-<<<<<<< HEAD
-    return iati.resources.load_as_string(iati.tests.resources.get_test_data_path(file_path, version))
-=======
-    path = iati.tests.resources.get_test_data_path(relative_path)
+    path = iati.tests.resources.get_test_data_path(relative_path, version)
 
-    return iati.utilities.load_as_string(path)
->>>>>>> edcb7f36
+    return iati.utilities.load_as_string(path)