--- conflicted
+++ resolved
@@ -5,7 +5,6 @@
 import iati.core.schemas
 import iati.core.tests.utilities
 import iati.validator
-from iati.core.tests.utilities import schema_ruleset
 
 
 class TestValidationError(object):
@@ -825,22 +824,6 @@
 class TestValidateRulesets(object):
     """A container for tests relating to validation of Rulesets."""
 
-<<<<<<< HEAD
-=======
-    @pytest.fixture
-    def schema_ruleset(self):
-        """A schema with the default Ruleset added.
-        Returns:
-            A valid activity schema with the Version Codelist added.
-        """
-        schema = iati.core.default.activity_schema(None, False)
-        ruleset = iati.core.default.ruleset()
-
-        schema.rulesets.add(ruleset)
-
-        return schema
-
->>>>>>> a2f5e690
     def test_basic_validation_ruleset_valid(self, schema_ruleset):
         """Perform data validation against valid IATI XML that has valid Codelist values."""
         data = iati.core.tests.utilities.load_as_dataset('valid_std_ruleset')
