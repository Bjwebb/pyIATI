"""A module containing tests for the library representation of Schemas."""
# pylint: disable=protected-access
import copy
from lxml import etree
import pytest
import iati.codelists
import iati.default
import iati.exceptions
import iati.resources
import iati.schemas
import iati.tests.utilities


class SchemaTestsBase(object):
    """A base class for all Schema tests."""

    @pytest.fixture(params=[
        {
            "path_func": iati.resources.get_all_activity_schema_paths,
            "schema_class": iati.ActivitySchema
        },
        {
            "path_func": iati.resources.get_all_organisation_schema_paths,
            "schema_class": iati.OrganisationSchema
        }
    ])
    def schema_initialised(self, request, standard_version_optional):
        """Create and return a single ActivitySchema or OrganisationSchema object.

        For use where both ActivitySchema and OrganisationSchema must produce the same result.

        Returns:
            iati.Schema: An activity or organisation Schema that has been initialised.

        """
        schema_path = request.param['path_func'](*standard_version_optional)[0]
        return request.param['schema_class'](schema_path)


class TestSchemas(SchemaTestsBase):
    """A container for tests relating to Schemas."""

    @pytest.mark.parametrize("schema_func, expected_root_element_name", [
        (iati.default.activity_schema, 'iati-activities'),
        (iati.default.organisation_schema, 'iati-organisations')
    ])
    def test_schema_default_attributes(self, standard_version_optional, schema_func, expected_root_element_name):
        """Check a Schema's default attributes are correct."""
        schema = schema_func(*standard_version_optional)

        assert schema.ROOT_ELEMENT_NAME == expected_root_element_name
        assert expected_root_element_name in schema._source_path

    def test_schema_define_from_xsd(self, schema_initialised):
        """Check that a Schema can be generated from an XSD definition."""
        assert isinstance(schema_initialised.codelists, set)
        assert not schema_initialised.codelists
        assert isinstance(schema_initialised.rulesets, set)
        assert not schema_initialised.rulesets

    @pytest.mark.parametrize("schema_func", [
        iati.default.activity_schema,
        iati.default.organisation_schema
    ])
    @pytest.mark.parametrize('version', iati.constants.STANDARD_VERSIONS)
    def test_schema_get_version(self, schema_func, version):
        """Check that the correct version number is returned by the base classes of iati.schemas.schema._get_version()."""
        schema = schema_func(version)
        result = schema._get_version()

        assert result == version

    def test_schema_unmodified_includes(self, schema_initialised):
        """Check that local elements can be accessed, but imported elements within unmodified Schema includes cannot be accessed.

        lxml does not contain functionality to access elements within imports defined along the lines of:
        `<xsd:include schemaLocation="NAME.xsd" />`

        Todo:
            Simplify asserts.

            Consider consolidating variables shared between multiple tests.

        """
        schema = schema_initialised
        local_element = schema.ROOT_ELEMENT_NAME
        included_element = 'reporting-org'

        include_location_xpath = (iati.constants.NAMESPACE + 'include')
        local_xpath = (iati.constants.NAMESPACE + 'element[@name="' + local_element + '"]')
        included_xpath = (iati.constants.NAMESPACE + 'element[@name="' + included_element + '"]')

        assert schema._schema_base_tree.getroot().find(include_location_xpath).attrib['schemaLocation'] == 'iati-common.xsd'
        assert isinstance(schema._schema_base_tree.getroot().find(local_xpath), etree._Element)
        assert schema._schema_base_tree.getroot().find(included_xpath) is None

    def test_schema_modified_includes(self, schema_initialised):
        """Check that elements within unflattened modified Schema includes cannot be accessed.

        lxml contains functionality to access elements within imports defined along the lines of:
        `<xi:include href="NAME.xsd" parse="xml" />`
        when there is a namespace defined against the root schema element as `xmlns:xi="http://www.w3.org/2001/XInclude"`

        Todo:
            Simplify asserts.

            Consider consolidating variables shared between multiple tests.

        """
        schema = schema_initialised
        local_element = schema.ROOT_ELEMENT_NAME
        included_element = 'reporting-org'

        include_location_xpath = (iati.constants.NAMESPACE + 'include')
        xi_location_xpath = ('{http://www.w3.org/2001/XInclude}include')
        local_xpath = (iati.constants.NAMESPACE + 'element[@name="' + local_element + '"]')
        included_xpath = (iati.constants.NAMESPACE + 'element[@name="' + included_element + '"]')

        include_location = schema._schema_base_tree.getroot().find(include_location_xpath).attrib['schemaLocation']
        tree = schema._change_include_to_xinclude(schema._schema_base_tree)
        xi_node = tree.getroot().find(xi_location_xpath)
        include_node_after = tree.getroot().find(include_location_xpath)

        # check that the new element has been added
        assert isinstance(xi_node, etree._Element)
        assert xi_node.attrib['href'][-len(include_location):] == include_location
        assert xi_node.attrib['parse'] == 'xml'
        assert isinstance(tree.getroot().find(local_xpath), etree._Element)
        assert not isinstance(tree.getroot().find(included_xpath), etree._Element)
        # check that the old element has been removed
        assert include_node_after is None

    def test_schema_flattened_includes(self, schema_initialised):
        """Check that includes are flattened correctly.

        In a full flatten of included elements as `<xi:include href="NAME.xsd" parse="xml" />`, there may be nested `schema` elements and other situations that are not permitted.

        This checks that the flattened xsd is valid and that included elements can be accessed.

        Todo:
            Simplify asserts.

            Consider consolidating variables shared between multiple tests.

            Assert that the flattened XML is a valid Schema.

        """
        schema = schema_initialised
        local_element = schema.ROOT_ELEMENT_NAME
        included_element = 'reporting-org'

        include_location_xpath = (iati.constants.NAMESPACE + 'include')
        xi_location_xpath = ('{http://www.w3.org/2001/XInclude}include')
        local_xpath = (iati.constants.NAMESPACE + 'element[@name="' + local_element + '"]')
        included_xpath = (iati.constants.NAMESPACE + 'element[@name="' + included_element + '"]')

        tree = schema.flatten_includes(schema._schema_base_tree)

        assert tree.getroot().find(include_location_xpath) is None
        assert tree.getroot().find(xi_location_xpath) is None
        assert isinstance(tree.getroot().find(local_xpath), etree._Element)
        assert isinstance(tree.getroot().find(included_xpath), etree._Element)
        assert iati.utilities.convert_tree_to_schema(tree)

    def test_schema_codelists_add(self, schema_initialised):
        """Check that it is possible to add Codelists to the Schema."""
        codelist_name = "a test Codelist name"
        codelist = iati.Codelist(codelist_name)

        schema_initialised.codelists.add(codelist)

        assert len(schema_initialised.codelists) == 1

    def test_schema_codelists_add_twice(self, schema_initialised):
        """Check that it is not possible to add the same Codelist to a Schema multiple times.

        Todo:
            Consider if this test should test against a versioned Codelist.
        """
        codelist_name = "a test Codelist name"
        codelist = iati.Codelist(codelist_name)

        schema_initialised.codelists.add(codelist)
        schema_initialised.codelists.add(codelist)

        assert len(schema_initialised.codelists) == 1

    def test_schema_codelists_add_duplicate(self, schema_initialised):
        """Check that it is not possible to add multiple functionally identical Codelists to a Schema.

        Todo:
            Consider if this test should test against a versioned Codelist.
        """
        codelist_name = "a test Codelist name"
        codelist = iati.Codelist(codelist_name)
        codelist2 = iati.Codelist(codelist_name)

        schema_initialised.codelists.add(codelist)
        schema_initialised.codelists.add(codelist2)

        assert len(schema_initialised.codelists) == 1

    def test_schema_rulesets_add(self, schema_initialised):
        """Check that it is possible to add Rulesets to the Schema.

        Todo:
            Consider if this test should test against a versioned Ruleset.

        """
        ruleset = iati.default.ruleset()

        schema_initialised.rulesets.add(ruleset)

        assert len(schema_initialised.rulesets) == 1

    def test_schema_rulesets_add_twice(self, schema_initialised):
        """Check that it is not possible to add the same Ruleset to a Schema multiple times.

        Todo:
            Consider if this test should test against a versioned Ruleset.
        """
        ruleset = iati.default.ruleset()

        schema_initialised.rulesets.add(ruleset)
        schema_initialised.rulesets.add(ruleset)

        assert len(schema_initialised.rulesets) == 1

    def test_schema_rulesets_add_duplicate(self, schema_initialised):
        """Check that it is possible to add multiple functionally identical Rulesets to a Schema.

        Todo:
            Consider if this test should test against a versioned Ruleset.
        """
<<<<<<< HEAD
        raise NotImplementedError


class TestSchemaEquality(SchemaTestsBase):
    """A container for tests relating to Schema equality."""

    @pytest.fixture
    def codelist_empty(self):
        """Return a Codelist with no Codes."""
        return iati.Codelist('')

    @pytest.fixture
    def ruleset_empty(self):
        """Return a Ruleset with no Rules."""
        return iati.Ruleset()

    @pytest.fixture
    def ruleset_non_empty(self):
        """Return a non-empty Ruleset."""
        return iati.Ruleset('{"CONTEXT": {"atleast_one": {"cases": [{"paths": ["test_path"]}]}}}')

    def test_schema_same_object_equal(self, schema_initialised, cmp_func_equal_val):
        """Check that a Schema is deemed to be equal with itself."""
        assert cmp_func_equal_val(schema_initialised, schema_initialised)

    def test_schema_same_diff_object_equal(self, schema_initialised, cmp_func_equal_val):
        """Check that two instances of the same Schema are deemed to be equal."""
        schema_copy = copy.deepcopy(schema_initialised)

        assert cmp_func_equal_val(schema_initialised, schema_copy)

    def test_schema_same_num_codelists_equal(self, schema_initialised, codelist_empty, cmp_func_equal_val):
        """Check that two Schemas with the same non-zero number of Codelists are deemed to be equal."""
        schema_initialised.codelists.add(codelist_empty)
        schema_copy = copy.deepcopy(schema_initialised)

        assert cmp_func_equal_val(schema_initialised, schema_copy)

    def test_schema_diff_num_codelists_not_equal(self, schema_initialised, codelist_empty, cmp_func_different_val):
        """Check that two Schemas with different numbers of Codelists are not deemed to be equal."""
        schema_copy = copy.deepcopy(schema_initialised)
        schema_copy.codelists.add(codelist_empty)

        assert cmp_func_different_val(schema_initialised, schema_copy)

    def test_schema_modified_codelist_not_equal(self, schema_initialised, codelist_empty, cmp_func_different_val):
        """Check that two Schemas with where one Codelist is different are not deemed to be equal."""
        schema_initialised.codelists.add(codelist_empty)
        schema_copy = copy.deepcopy(schema_initialised)

        codelist = schema_copy.codelists.pop()
        codelist.name = codelist.name + 'with a difference'
        schema_copy.codelists.add(codelist)

        assert cmp_func_different_val(schema_initialised, schema_copy)

    def test_schema_same_num_rulesets_equal(self, schema_initialised, ruleset_empty, cmp_func_equal_val):
        """Check that two Schemas with the same non-zero number of Rulesets are deemed to be equal."""
        schema_initialised.rulesets.add(ruleset_empty)
        schema_copy = copy.deepcopy(schema_initialised)

        assert cmp_func_equal_val(schema_initialised, schema_copy)

    def test_schema_multiple_equivalent_rulesets_equal(self, schema_initialised, ruleset_empty, ruleset_non_empty, cmp_func_equal_val):
        """Check that two Schemas each with multiple equivalent Rulesets are deemed equal."""
        schema_initialised.rulesets.add(ruleset_empty)
        schema_initialised.rulesets.add(copy.deepcopy(ruleset_empty))
        schema_initialised.rulesets.add(ruleset_non_empty)
        schema_initialised.rulesets.add(copy.deepcopy(ruleset_non_empty))
        schema_copy = copy.deepcopy(schema_initialised)

        assert cmp_func_equal_val(schema_initialised, schema_copy)

    def test_schema_diff_num_equivalent_rulesets_not_equal(self, schema_initialised, ruleset_empty, ruleset_non_empty, cmp_func_different_val):
        """Check that two Schemas each with varied numbers of equivalent Rulesets are not deemed to be equal.

        Each Schema contains one pair of Rulesets that are the deemed to be equal.
        One Schema contains a second pair of equal Rulesets. The other Schema only contains one of these.
        """
        schema_initialised.rulesets.add(ruleset_empty)
        schema_initialised.rulesets.add(copy.deepcopy(ruleset_empty))
        schema_initialised.rulesets.add(ruleset_non_empty)
        schema_initialised.rulesets.add(copy.deepcopy(ruleset_non_empty))
        schema_copy = copy.deepcopy(schema_initialised)

        schema_copy.rulesets.pop()

        assert cmp_func_different_val(schema_initialised, schema_copy)

    def test_schema_diff_num_rulesets_not_equal(self, schema_initialised, ruleset_empty, cmp_func_different_val):
        """Check that two Schemas with different numbers of Rulesets are not deemed to be equal."""
        schema_copy = copy.deepcopy(schema_initialised)
        schema_copy.rulesets.add(ruleset_empty)

        assert cmp_func_different_val(schema_initialised, schema_copy)

    def test_schema_modified_ruleset_not_equal(self, schema_initialised, ruleset_non_empty, cmp_func_different_val):
        """Check that two Schemas with where one Ruleset is different are not deemed to be equal."""
        schema_initialised.rulesets.add(ruleset_non_empty)
        schema_copy = copy.deepcopy(schema_initialised)

        ruleset = schema_copy.rulesets.pop()
        rule = ruleset.rules.pop()
        rule._name = rule.name + 'with-a-difference'
        ruleset.rules.add(rule)
        schema_copy.rulesets.add(ruleset)

        assert cmp_func_different_val(schema_initialised, schema_copy)
=======
        ruleset = iati.default.ruleset()
        ruleset_copy = copy.deepcopy(ruleset)

        schema_initialised.rulesets.add(ruleset)
        schema_initialised.rulesets.add(ruleset_copy)

        assert len(schema_initialised.rulesets) == 2

    def test_schema_rulesets_add_two_different(self, schema_initialised):
        """Check that it is possible to add multiple different Rulesets to a Schema.

        Todo:
            Consider if this test should test against a versioned Ruleset.
        """
        ruleset = iati.default.ruleset()
        ruleset_copy = copy.deepcopy(ruleset)
        ruleset_copy.rules.pop()

        schema_initialised.rulesets.add(ruleset)
        schema_initialised.rulesets.add(ruleset_copy)

        assert len(schema_initialised.rulesets) == 2
>>>>>>> ffa2c176
<|MERGE_RESOLUTION|>--- conflicted
+++ resolved
@@ -232,8 +232,28 @@
         Todo:
             Consider if this test should test against a versioned Ruleset.
         """
-<<<<<<< HEAD
-        raise NotImplementedError
+        ruleset = iati.default.ruleset()
+        ruleset_copy = copy.deepcopy(ruleset)
+
+        schema_initialised.rulesets.add(ruleset)
+        schema_initialised.rulesets.add(ruleset_copy)
+
+        assert len(schema_initialised.rulesets) == 2
+
+    def test_schema_rulesets_add_two_different(self, schema_initialised):
+        """Check that it is possible to add multiple different Rulesets to a Schema.
+
+        Todo:
+            Consider if this test should test against a versioned Ruleset.
+        """
+        ruleset = iati.default.ruleset()
+        ruleset_copy = copy.deepcopy(ruleset)
+        ruleset_copy.rules.pop()
+
+        schema_initialised.rulesets.add(ruleset)
+        schema_initialised.rulesets.add(ruleset_copy)
+
+        assert len(schema_initialised.rulesets) == 2
 
 
 class TestSchemaEquality(SchemaTestsBase):
@@ -340,28 +360,4 @@
         ruleset.rules.add(rule)
         schema_copy.rulesets.add(ruleset)
 
-        assert cmp_func_different_val(schema_initialised, schema_copy)
-=======
-        ruleset = iati.default.ruleset()
-        ruleset_copy = copy.deepcopy(ruleset)
-
-        schema_initialised.rulesets.add(ruleset)
-        schema_initialised.rulesets.add(ruleset_copy)
-
-        assert len(schema_initialised.rulesets) == 2
-
-    def test_schema_rulesets_add_two_different(self, schema_initialised):
-        """Check that it is possible to add multiple different Rulesets to a Schema.
-
-        Todo:
-            Consider if this test should test against a versioned Ruleset.
-        """
-        ruleset = iati.default.ruleset()
-        ruleset_copy = copy.deepcopy(ruleset)
-        ruleset_copy.rules.pop()
-
-        schema_initialised.rulesets.add(ruleset)
-        schema_initialised.rulesets.add(ruleset_copy)
-
-        assert len(schema_initialised.rulesets) == 2
->>>>>>> ffa2c176
+        assert cmp_func_different_val(schema_initialised, schema_copy)