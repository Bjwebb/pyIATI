--- conflicted
+++ resolved
@@ -27,9 +27,6 @@
 	echo $(LINE_SEP)
 	-make flake8
 	echo $(LINE_SEP)
-<<<<<<< HEAD
-	-pydocstyle $(IATI_FOLDER)
-=======
 	-make pydocstyle
 
 
@@ -43,7 +40,6 @@
 
 pydocstyle: $(IATI_FOLDER)
 	pydocstyle $(IATI_FOLDER)
->>>>>>> 2542ff4e
 
 
 test: $(IATI_FOLDER)
