--- conflicted
+++ resolved
@@ -19,13 +19,10 @@
 pytest==3.0.5 # rq.filter: <4.0
 pytest-cov==2.4.0 # rq.filter: <3.0
 
-<<<<<<< HEAD
-=======
 # python2/python3 compatibility library
 future==0.16.0 # rq.filter: <1.0
 six==1.10.0 # rq.filter: <2.0
 
->>>>>>> d6aab3e7
 #
 # distribution requirements
 #
